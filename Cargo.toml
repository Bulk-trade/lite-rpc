--- conflicted
+++ resolved
@@ -52,13 +52,8 @@
 lazy_static = "1.4.0"
 dotenv = "0.15.0"
 async-channel = "1.8.0"
-<<<<<<< HEAD
-quinn = { git = "https://github.com/grooviegermanikus/quinn.git", branch = "0.9.4-manually-disable-gso", version = "0.9.4" }
-rustls = { version = "=0.20.8", default-features = false }
-=======
 quinn = "0.9.4"
 rustls = { version = "0.20.9", default-features = false }
->>>>>>> 1bcf7d20
 solana-lite-rpc-services = {path = "services", version="0.2.3"}
 solana-lite-rpc-core = {path = "core", version="0.2.3"}
 solana-lite-rpc-cluster-endpoints = {path = "cluster-endpoints", version="0.2.3"}
