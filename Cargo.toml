--- conflicted
+++ resolved
@@ -40,11 +40,7 @@
 dashmap = "5.4.0"
 const_env = "0.1.2"
 jsonrpsee = { version = "0.17.0", features = ["macros", "full"] }
-<<<<<<< HEAD
-tracing = "0.1.27"
-=======
 tracing = "0.1.37"
->>>>>>> 778e8b32
 tracing-subscriber = "0.3.16"
 chrono = "0.4.24"
 native-tls = "0.2.11"
