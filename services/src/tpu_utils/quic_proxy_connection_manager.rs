use std::collections::HashMap;
<<<<<<< HEAD
use std::net::{IpAddr, Ipv4Addr, SocketAddr, UdpSocket};
=======
use std::net::{SocketAddr, UdpSocket};
>>>>>>> c6be2b40
use std::sync::atomic::AtomicBool;
use std::sync::atomic::Ordering::Relaxed;
use std::sync::Arc;

use anyhow::bail;
use std::time::Duration;

use itertools::Itertools;
use log::{debug, info, trace, warn};
use quinn::{ClientConfig, Endpoint, EndpointConfig, TokioRuntime, TransportConfig, VarInt};
use solana_sdk::pubkey::Pubkey;
use solana_sdk::signature::Keypair;
use solana_sdk::transaction::Transaction;
use solana_streamer::tls_certificates::new_self_signed_tls_certificate;

use tokio::sync::broadcast::error::TryRecvError;
use tokio::sync::{broadcast::Receiver, RwLock};

use solana_lite_rpc_core::proxy_request_format::{TpuForwardingRequest, TxData};
use solana_lite_rpc_core::quic_connection_utils::{
    QuicConnectionParameters, SkipServerVerification,
};
use solana_lite_rpc_core::solana_utils::SerializableTransaction;

use crate::tpu_utils::quinn_auto_reconnect::AutoReconnect;

#[derive(Clone, Copy, Debug)]
pub struct TpuNode {
    pub tpu_identity: Pubkey,
    pub tpu_address: SocketAddr,
}

pub struct QuicProxyConnectionManager {
    endpoint: Endpoint,
    simple_thread_started: AtomicBool,
    proxy_addr: SocketAddr,
    current_tpu_nodes: Arc<RwLock<Vec<TpuNode>>>,
    exit_signal: Arc<AtomicBool>,
}

const CHUNK_SIZE_PER_STREAM: usize = 20;

impl QuicProxyConnectionManager {
    pub async fn new(
        certificate: rustls::Certificate,
        key: rustls::PrivateKey,
        proxy_addr: SocketAddr,
    ) -> Self {
        info!("Configure Quic proxy connection manager to {}", proxy_addr);
        let endpoint = Self::create_proxy_client_endpoint(certificate, key);

        Self {
            endpoint,
            simple_thread_started: AtomicBool::from(false),
            proxy_addr,
            current_tpu_nodes: Arc::new(RwLock::new(vec![])),
            exit_signal: Arc::new(AtomicBool::from(false)),
        }
    }

    pub fn signal_shutdown(&self) {
        self.exit_signal.store(true, Relaxed);
    }

    pub async fn update_connection(
        &self,
        broadcast_receiver: Receiver<(String, Vec<u8>)>,
        // for duration of this slot these tpu nodes will receive the transactions
        connections_to_keep: HashMap<Pubkey, SocketAddr>,
        connection_parameters: QuicConnectionParameters,
    ) {
        debug!(
            "reconfigure quic proxy connection (# of tpu nodes: {})",
            connections_to_keep.len()
        );

        {
            let list_of_nodes = connections_to_keep
                .iter()
                .map(|(identity, tpu_address)| TpuNode {
                    tpu_identity: *identity,
                    tpu_address: *tpu_address,
                })
                .collect_vec();

            let mut lock = self.current_tpu_nodes.write().await;
            *lock = list_of_nodes;
        }

        if self.simple_thread_started.load(Relaxed) {
            // already started
            return;
        }
        self.simple_thread_started.store(true, Relaxed);

        info!("Starting very simple proxy thread");

        let exit_signal = self.exit_signal.clone();
        tokio::spawn(Self::read_transactions_and_broadcast(
            broadcast_receiver,
            self.current_tpu_nodes.clone(),
            self.proxy_addr,
            self.endpoint.clone(),
            exit_signal,
            connection_parameters,
        ));
    }

    fn create_proxy_client_endpoint(
        certificate: rustls::Certificate,
        key: rustls::PrivateKey,
    ) -> Endpoint {
        const ALPN_TPU_FORWARDPROXY_PROTOCOL_ID: &[u8] = b"solana-tpu-forward-proxy";

        let mut endpoint = {
<<<<<<< HEAD
            // Binding on :: will also listen on IPv4 (dual-stack).
=======
>>>>>>> c6be2b40
            let client_socket = UdpSocket::bind("[::]:0").unwrap();
            let config = EndpointConfig::default();
            Endpoint::new(config, None, client_socket, TokioRuntime)
                .expect("create_endpoint quinn::Endpoint::new")
        };

        let mut crypto = rustls::ClientConfig::builder()
            .with_safe_defaults()
            .with_custom_certificate_verifier(SkipServerVerification::new())
            .with_single_cert(vec![certificate], key)
            .expect("Failed to set QUIC client certificates");

        crypto.enable_early_data = true;
        crypto.alpn_protocols = vec![ALPN_TPU_FORWARDPROXY_PROTOCOL_ID.to_vec()];

        let mut config = ClientConfig::new(Arc::new(crypto));

        // note: this config must be aligned with quic-proxy's server config
        let mut transport_config = TransportConfig::default();
        // no remotely-initiated streams required
        transport_config.max_concurrent_uni_streams(VarInt::from_u32(0));
        transport_config.max_concurrent_bidi_streams(VarInt::from_u32(0));
        let timeout = Duration::from_secs(10).try_into().unwrap();
        transport_config.max_idle_timeout(Some(timeout));
        transport_config.keep_alive_interval(Some(Duration::from_millis(500)));

        config.transport_config(Arc::new(transport_config));
        endpoint.set_default_client_config(config);

        endpoint
    }

    // send transactions to quic proxy
    async fn read_transactions_and_broadcast(
        mut transaction_receiver: Receiver<(String, Vec<u8>)>,
        current_tpu_nodes: Arc<RwLock<Vec<TpuNode>>>,
        proxy_addr: SocketAddr,
        endpoint: Endpoint,
        exit_signal: Arc<AtomicBool>,
        connection_parameters: QuicConnectionParameters,
    ) {
        let auto_connection = AutoReconnect::new(endpoint, proxy_addr);

        loop {
            // exit signal set
            if exit_signal.load(Relaxed) {
                warn!("Caught exit signal - stopping sending transactions to quic proxy");
                break;
            }

            tokio::select! {
                tx = transaction_receiver.recv() => {

                    let first_tx: TxData = match tx {
                        Ok((sig, tx_raw)) => {
                            TxData::new(sig, tx_raw)
                        },
                        Err(e) => {
                            warn!("Broadcast channel error (close) on recv: {} - aborting", e);
                            return;
                        }
                    };

                    let mut txs: Vec<TxData> = vec![first_tx];
                    for _ in 1..connection_parameters.number_of_transactions_per_unistream {
                        match transaction_receiver.try_recv() {
                            Ok((sig, tx_raw)) => {
                                txs.push(TxData::new(sig, tx_raw));
                            },
                            Err(TryRecvError::Empty) => {
                                break;
                            }
                            Err(e) => {
                                warn!(
                                    "Broadcast channel error (close) on more recv: {} - aborting", e);
                                return;
                            }
                        };
                    }

                    let tpu_fanout_nodes = current_tpu_nodes.read().await.clone();

                    if tpu_fanout_nodes.is_empty() {
                        warn!("No tpu nodes to send transactions to - skip");
                        continue;
                    }

                    trace!("Sending copy of transaction batch of {} txs to {} tpu nodes via quic proxy",
                            txs.len(), tpu_fanout_nodes.len());

                    let send_result =
                        Self::send_copy_of_txs_to_quicproxy(
                            &txs, &auto_connection,
                            proxy_addr,
                            tpu_fanout_nodes)
                        .await;
                    if let Err(e) = send_result {
                        warn!("Failed to send copy of txs to quic proxy - skip (error {})", e);
                    }

                },
            }
        } // -- loop
    }

    async fn send_copy_of_txs_to_quicproxy(
        txs: &[TxData],
        auto_connection: &AutoReconnect,
        _proxy_address: SocketAddr,
        tpu_fanout_nodes: Vec<TpuNode>,
    ) -> anyhow::Result<()> {
        let tpu_data = tpu_fanout_nodes
            .iter()
            .map(|tpu| (tpu.tpu_address, tpu.tpu_identity))
            .collect_vec();

        for chunk in txs.chunks(CHUNK_SIZE_PER_STREAM) {
            let forwarding_request = TpuForwardingRequest::new(&tpu_data, chunk);
            debug!("forwarding_request: {}", forwarding_request);

            let proxy_request_raw =
                bincode::serialize(&forwarding_request).expect("Expect to serialize transactions");

            let send_result = auto_connection.send_uni(&proxy_request_raw).await;

            match send_result {
                Ok(()) => {
                    debug!("Successfully sent {} txs to quic proxy", txs.len());
                }
                Err(e) => {
                    bail!("Failed to send data to quic proxy: {:?}", e);
                }
            }
        } // -- one chunk

        Ok(())
    }


    // testing only
    pub async fn send_simple_transactions(
        txs: Vec<Transaction>,
        tpu_fanout_nodes: Vec<TpuNode>,
        proxy_address: SocketAddr,
    ) -> anyhow::Result<()> {

        let identity = Keypair::new();

        let (certificate, key) = new_self_signed_tls_certificate(
            &identity,
            IpAddr::V4(Ipv4Addr::new(0, 0, 0, 0)),
        ).unwrap();

        let txs_data = txs.iter()
            .map(|tx| {
                let tx_raw = bincode::serialize(tx).unwrap();
                let sig = tx.get_signature().to_string();
                TxData::new(sig, tx_raw)
            })
            .collect_vec();


        let endpoint = Self::create_proxy_client_endpoint(certificate, key);
        let auto_reconnect = AutoReconnect::new(endpoint, proxy_address);

        info!("Sending {} transactions to quic proxy:", txs_data.len());
        for tx in &txs_data {
            info!("- {:?}", tx)
        }

        let result = Self::send_copy_of_txs_to_quicproxy(
            txs_data.as_slice(), &auto_reconnect, proxy_address, tpu_fanout_nodes).await;

        result
    }
}<|MERGE_RESOLUTION|>--- conflicted
+++ resolved
@@ -1,9 +1,5 @@
 use std::collections::HashMap;
-<<<<<<< HEAD
-use std::net::{IpAddr, Ipv4Addr, SocketAddr, UdpSocket};
-=======
 use std::net::{SocketAddr, UdpSocket};
->>>>>>> c6be2b40
 use std::sync::atomic::AtomicBool;
 use std::sync::atomic::Ordering::Relaxed;
 use std::sync::Arc;
@@ -119,10 +115,7 @@
         const ALPN_TPU_FORWARDPROXY_PROTOCOL_ID: &[u8] = b"solana-tpu-forward-proxy";
 
         let mut endpoint = {
-<<<<<<< HEAD
             // Binding on :: will also listen on IPv4 (dual-stack).
-=======
->>>>>>> c6be2b40
             let client_socket = UdpSocket::bind("[::]:0").unwrap();
             let config = EndpointConfig::default();
             Endpoint::new(config, None, client_socket, TokioRuntime)
