// This class will manage the lifecycle for a transaction
// It will send, replay if necessary and confirm by listening to blocks

<<<<<<< HEAD
use log::trace;
use std::{num::IntErrorKind, time::Duration};
=======
use std::{sync::Arc, time::Duration};
>>>>>>> 2d614365

use crate::{
    tpu_utils::tpu_service::TpuService,
    transaction_replayer::{TransactionReplay, TransactionReplayer, MESSAGES_IN_REPLAY_QUEUE},
    tx_sender::TxSender,
};
use anyhow::bail;
use prometheus::{histogram_opts, register_histogram, Histogram};
use solana_lite_rpc_core::{
    solana_utils::SerializableTransaction, structures::transaction_sent_info::SentTransactionInfo,
    types::SlotStream,
};
use solana_lite_rpc_core::{
    stores::block_information_store::{BlockInformation, BlockInformationStore},
    structures::notifications::NotificationSender,
    AnyhowJoinHandle,
};
use solana_sdk::{
    borsh0_10::try_from_slice_unchecked,
    compute_budget::{self, ComputeBudgetInstruction},
    transaction::{Transaction, VersionedTransaction},
};
use tokio::{
    sync::mpsc::{self, Sender, UnboundedSender},
    time::Instant,
};

lazy_static::lazy_static! {
    static ref PRIORITY_FEES_HISTOGRAM: Histogram = register_histogram!(histogram_opts!(
        "literpc_txs_priority_fee",
        "Priority fees of transactions sent by lite-rpc",
    ))
    .unwrap();
}

#[derive(Clone)]
pub struct TransactionServiceBuilder {
    tx_sender: TxSender,
    tx_replayer: TransactionReplayer,
    tpu_service: TpuService,
    max_nb_txs_in_queue: usize,
}

impl TransactionServiceBuilder {
    pub fn new(
        tx_sender: TxSender,
        tx_replayer: TransactionReplayer,
        tpu_service: TpuService,
        max_nb_txs_in_queue: usize,
    ) -> Self {
        Self {
            tx_sender,
            tx_replayer,
            tpu_service,
            max_nb_txs_in_queue,
        }
    }

    pub fn start(
        self,
        notifier: Option<NotificationSender>,
        block_information_store: BlockInformationStore,
        max_retries: usize,
        slot_notifications: SlotStream,
    ) -> (TransactionService, AnyhowJoinHandle) {
        let (transaction_channel, tx_recv) = mpsc::channel(self.max_nb_txs_in_queue);
        let (replay_channel, replay_reciever) = tokio::sync::mpsc::unbounded_channel();

        let jh_services: AnyhowJoinHandle = {
            let tx_sender = self.tx_sender.clone();
            let tx_replayer = self.tx_replayer.clone();
            let tpu_service = self.tpu_service.clone();
            let replay_channel_task = replay_channel.clone();

            tokio::spawn(async move {
                let tpu_service_fx = tpu_service.start(slot_notifications);

                let tx_sender_jh = tx_sender.clone().execute(tx_recv, notifier.clone());

                let replay_service =
                    tx_replayer.start_service(replay_channel_task, replay_reciever);

                tokio::select! {
                    res = tpu_service_fx => {
                        bail!("Tpu Service {res:?}")
                    },
                    res = tx_sender_jh => {
                        bail!("Tx Sender {res:?}")
                    },
                    res = replay_service => {
                        bail!("Replay Service {res:?}")
                    },
                }
            })
        };

        (
            TransactionService {
                transaction_channel,
                replay_channel,
                block_information_store,
                max_retries,
                replay_offset: self.tx_replayer.retry_offset,
            },
            jh_services,
        )
    }
}

#[derive(Clone)]
pub struct TransactionService {
    pub transaction_channel: Sender<SentTransactionInfo>,
    pub replay_channel: UnboundedSender<TransactionReplay>,
    pub block_information_store: BlockInformationStore,
    pub max_retries: usize,
    pub replay_offset: Duration,
}

impl TransactionService {
    pub async fn send_transaction(
        &self,
        tx: Transaction,
        max_retries: Option<u16>,
    ) -> anyhow::Result<String> {
        let raw_tx = bincode::serialize(&tx)?;
        self.send_wire_transaction(raw_tx, max_retries).await
    }

    pub async fn send_wire_transaction(
        &self,
        raw_tx: Vec<u8>,
        max_retries: Option<u16>,
    ) -> anyhow::Result<String> {
        let s = Instant::now();
        let tx = match bincode::deserialize::<VersionedTransaction>(&raw_tx) {
            Ok(tx) => tx,
            Err(err) => {
                bail!(format!("Failed to deserialize raw_tx: {}", err.to_string()));
            }
        };
        let a = s.elapsed();
        trace!("deser: {:?}", a);
        let signature = tx.signatures[0];

        let Some(BlockInformation {
            slot,
            last_valid_blockheight,
            ..
        }) = self
            .block_information_store
            .get_block_info(tx.get_recent_blockhash())
        else {
            bail!("Blockhash not found in block store".to_string());
        };
        let b = s.elapsed();
        trace!("block info: {:?}", b-a);

        if self.block_information_store.get_last_blockheight() > last_valid_blockheight {
            bail!("Blockhash is expired");
        }
        let c = s.elapsed();
        trace!("block height: {:?}", c-b);
        let prioritization_fee = {
            let mut prioritization_fee = 0;
            for ix in tx.message.instructions() {
                if ix
                    .program_id(tx.message.static_account_keys())
                    .eq(&compute_budget::id())
                {
                    let ix_which =
                        try_from_slice_unchecked::<ComputeBudgetInstruction>(ix.data.as_slice());
                    if let Ok(ComputeBudgetInstruction::SetComputeUnitPrice(fees)) = ix_which {
                        prioritization_fee = fees;
                    }
                }
            }
            prioritization_fee
        };
        let d = s.elapsed();
        trace!("prio fee: {:?}", d-c);

        PRIORITY_FEES_HISTOGRAM.observe(prioritization_fee as f64);

        let max_replay = max_retries.map_or(self.max_retries, |x| x as usize);
        let transaction_info = SentTransactionInfo {
            signature,
            last_valid_block_height: last_valid_blockheight,
            slot,
            transaction: Arc::new(raw_tx),
            prioritization_fee,
        };
        if let Err(e) = self
            .transaction_channel
            .send(transaction_info.clone())
            .await
        {
            bail!(
                "Internal error sending transaction on send channel error {}",
                e
            );
        }
        let e = s.elapsed();
        trace!("txn channel: {:?}", e-d);
        let replay_at = Instant::now() + self.replay_offset;
        // ignore error for replay service
        if self
            .replay_channel
            .send(TransactionReplay {
                transaction: transaction_info,
                replay_count: 0,
                max_replay,
                replay_at,
            })
            .is_ok()
        {
            MESSAGES_IN_REPLAY_QUEUE.inc();
        }
        let f = s.elapsed();
        trace!("replay: {:?}", f-e);
        trace!("toal: {:?}", f);
        Ok(signature.to_string())
    }
}

mod test {}<|MERGE_RESOLUTION|>--- conflicted
+++ resolved
@@ -1,12 +1,7 @@
 // This class will manage the lifecycle for a transaction
 // It will send, replay if necessary and confirm by listening to blocks
 
-<<<<<<< HEAD
-use log::trace;
-use std::{num::IntErrorKind, time::Duration};
-=======
 use std::{sync::Arc, time::Duration};
->>>>>>> 2d614365
 
 use crate::{
     tpu_utils::tpu_service::TpuService,
