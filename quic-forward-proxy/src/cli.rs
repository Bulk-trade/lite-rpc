--- conflicted
+++ resolved
@@ -5,11 +5,7 @@
 pub struct Args {
     #[arg(short = 'k', long, default_value_t = String::new())]
     pub identity_keypair: String,
-<<<<<<< HEAD
+    // e.g. 0.0.0.0:11111 or "localhost:11111"
     #[arg(short = 'l', long, env)]
-=======
-    // e.g. 0.0.0.0:11111 or "localhost:11111"
-    #[arg(short = 'l', long)]
->>>>>>> f95bb464
     pub proxy_listen_addr: String,
 }