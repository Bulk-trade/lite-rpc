--- conflicted
+++ resolved
@@ -122,20 +122,8 @@
 * it keeps connections on a per peer address / peer identity basis
 * ...
 
-<<<<<<< HEAD
-QUIC/QUINN Endpoint and Connection specifics
----------------------------
-* keep-alive and idle timeout: both values must be aligned AND they must be configured on both endpoints (see [docs](https://docs.rs/quinn/latest/quinn/struct.TransportConfig.html#method.keep_alive_interval))
-* tune or disable __max_concurrent_uni_streams__ respectively
-
-
-Monitoring
----------------------------
-The Quic Proxy exposes prometheus metrics on address configured using _prometheus_addr_.
-=======
 ## License & Copyright
 
 Copyright (c) 2022 Blockworks Foundation
 
 Licensed under the **[AGPL-3.0 license](/LICENSE)**
->>>>>>> b491a058
