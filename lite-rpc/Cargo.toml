--- conflicted
+++ resolved
@@ -45,15 +45,12 @@
 tokio-util = "0.7"
 tokio-postgres = { version = "0.7.8", features = ["with-chrono-0_4"] }
 chrono = { workspace = true }
-<<<<<<< HEAD
 itertools = { workspace = true }
 cap = { version = "0.1.2", features = ["stats"] }
 tower = "0.4.13"
 hyper = { version = "0.14", features = ["server", "http1", "http2"] }
 tower-http = { version = "0.4.0", features = ["full"] }
-=======
 jemallocator = { workspace = true }
->>>>>>> c09700fd
 
 solana-lite-rpc-core = { workspace = true }
 solana-lite-rpc-util = { workspace = true }
