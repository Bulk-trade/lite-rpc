pub mod rpc_tester;

use crate::rpc_tester::RpcTester;
use anyhow::bail;
use dashmap::DashMap;
use lite_rpc::bridge::LiteBridge;
use lite_rpc::cli::Config;
use lite_rpc::postgres_logger::PostgresLogger;
use lite_rpc::service_spawner::ServiceSpawner;
use lite_rpc::DEFAULT_MAX_NUMBER_OF_TXS_IN_QUEUE;
use log::info;
use solana_lite_rpc_cluster_endpoints::endpoint_stremers::EndpointStreaming;
use solana_lite_rpc_cluster_endpoints::grpc_subscription::create_grpc_subscription;
use solana_lite_rpc_cluster_endpoints::grpc_subscription_autoreconnect::{
    GrpcConnectionTimeouts, GrpcSourceConfig,
};
use solana_lite_rpc_cluster_endpoints::json_rpc_leaders_getter::JsonRpcLeaderGetter;
use solana_lite_rpc_cluster_endpoints::json_rpc_subscription::create_json_rpc_polling_subscription;
use solana_lite_rpc_core::keypair_loader::load_identity_keypair;
use solana_lite_rpc_core::quic_connection_utils::QuicConnectionParameters;
use solana_lite_rpc_core::stores::{
    block_information_store::{BlockInformation, BlockInformationStore},
    cluster_info_store::ClusterInfo,
    data_cache::{DataCache, SlotCache},
    subscription_store::SubscriptionStore,
    tx_store::TxStore,
};
use solana_lite_rpc_core::structures::leaderschedule::CalculatedSchedule;
use solana_lite_rpc_core::structures::{
    epoch::EpochCache, identity_stakes::IdentityStakes, notifications::NotificationSender,
    produced_block::ProducedBlock,
};
use solana_lite_rpc_core::types::BlockStream;
use solana_lite_rpc_core::AnyhowJoinHandle;
use solana_lite_rpc_history::block_stores::inmemory_block_store::InmemoryBlockStore;
use solana_lite_rpc_history::history::History;
use solana_lite_rpc_history::postgres::postgres_config::PostgresSessionConfig;
use solana_lite_rpc_history::postgres::postgres_session::PostgresSessionCache;
use solana_lite_rpc_services::data_caching_service::DataCachingService;
use solana_lite_rpc_services::tpu_utils::tpu_connection_path::TpuConnectionPath;
use solana_lite_rpc_services::tpu_utils::tpu_service::{TpuService, TpuServiceConfig};
use solana_lite_rpc_services::transaction_replayer::TransactionReplayer;
use solana_lite_rpc_services::tx_sender::TxSender;
use solana_rpc_client::nonblocking::rpc_client::RpcClient;
use solana_sdk::commitment_config::CommitmentConfig;
use solana_sdk::signature::Keypair;
use solana_sdk::signer::Signer;
use std::net::{SocketAddr, ToSocketAddrs};
use std::sync::Arc;
use std::time::Duration;
use tokio::sync::mpsc;
use tokio::sync::RwLock;

async fn get_latest_block(
    mut block_stream: BlockStream,
    commitment_config: CommitmentConfig,
) -> ProducedBlock {
    while let Ok(block) = block_stream.recv().await {
        if block.commitment_config == commitment_config {
            return block;
        }
    }
    panic!("Did  not recv blocks");
}

pub async fn start_postgres(
    config: Option<PostgresSessionConfig>,
) -> anyhow::Result<(Option<NotificationSender>, AnyhowJoinHandle)> {
    let Some(config) = config else {
        return Ok((
            None,
            tokio::spawn(async {
                std::future::pending::<()>().await;
                unreachable!()
            }),
        ));
    };

    let (postgres_send, postgres_recv) = mpsc::unbounded_channel();

    let postgres_session_cache = PostgresSessionCache::new(config).await?;
    let postgres = PostgresLogger::start(postgres_session_cache, postgres_recv);

    Ok((Some(postgres_send), postgres))
}

pub async fn start_lite_rpc(args: Config, rpc_client: Arc<RpcClient>) -> anyhow::Result<()> {
    let grpc_sources = args.get_grpc_sources();
    log::info!("grpc_sources:{grpc_sources:?}");
    let Config {
        lite_rpc_ws_addr,
        lite_rpc_http_addr,
        fanout_size,
        postgres,
        prometheus_addr,
        identity_keypair,
        maximum_retries_per_tx,
        transaction_retry_after_secs,
        quic_proxy_addr,
        use_grpc,
        ..
    } = args;

    let validator_identity = Arc::new(
        load_identity_keypair(identity_keypair)
            .await?
            .unwrap_or_else(Keypair::new),
    );

    let retry_after = Duration::from_secs(transaction_retry_after_secs);

    let tpu_connection_path = configure_tpu_connection_path(quic_proxy_addr);

    let (subscriptions, cluster_endpoint_tasks) = if use_grpc {
        info!("Creating geyser subscription...");

        let timeouts = GrpcConnectionTimeouts {
            connect_timeout: Duration::from_secs(5),
            request_timeout: Duration::from_secs(5),
            subscribe_timeout: Duration::from_secs(5),
        };

        create_grpc_subscription(
            rpc_client.clone(),
            grpc_sources
                .iter()
                .map(|s| {
                    GrpcSourceConfig::new(s.addr.clone(), s.x_token.clone(), None, timeouts.clone())
                })
                .collect(),
        )?

        // create_grpc_subscription(
        //     rpc_client.clone(),
        //     grpc_addr.clone(),
        //     GRPC_VERSION.to_string(),
        // )?
    } else {
        info!("Creating RPC poll subscription...");
        create_json_rpc_polling_subscription(rpc_client.clone())?
    };
    let EndpointStreaming {
        blocks_notifier,
        cluster_info_notifier,
        slot_notifier,
        vote_account_notifier,
    } = subscriptions;

    let finalized_block =
        get_latest_block(blocks_notifier.resubscribe(), CommitmentConfig::finalized()).await;
    info!("Got finalized block: {:?}", finalized_block.slot);

    let (epoch_data, _current_epoch_info) = EpochCache::bootstrap_epoch(&rpc_client).await?;

    let block_information_store =
        BlockInformationStore::new(BlockInformation::from_block(&finalized_block));

    let data_cache = DataCache {
        block_information_store,
        cluster_info: ClusterInfo::default(),
        identity_stakes: IdentityStakes::new(validator_identity.pubkey()),
        slot_cache: SlotCache::new(finalized_block.slot),
        tx_subs: SubscriptionStore::default(),
        txs: TxStore {
            store: Arc::new(DashMap::new()),
        },
        epoch_data,
        leader_schedule: Arc::new(RwLock::new(CalculatedSchedule::default())),
    };

    let data_cache_service = DataCachingService {
        data_cache: data_cache.clone(),
        clean_duration: Duration::from_secs(120),
    };

    // to avoid laggin we resubscribe to block notification
    let data_caching_service = data_cache_service.listen(
        blocks_notifier.resubscribe(),
        slot_notifier.resubscribe(),
        cluster_info_notifier,
        vote_account_notifier,
    );
    drop(blocks_notifier);

    let (notification_channel, postgres) = start_postgres(postgres).await?;

    let tpu_config = TpuServiceConfig {
        fanout_slots: fanout_size,
        maximum_transaction_in_queue: 20000,
        quic_connection_params: QuicConnectionParameters {
            connection_timeout: Duration::from_secs(1),
            connection_retry_count: 10,
            finalize_timeout: Duration::from_millis(200),
            max_number_of_connections: 8,
            unistream_timeout: Duration::from_millis(500),
            write_timeout: Duration::from_secs(1),
            number_of_transactions_per_unistream: 1,
        },
        tpu_connection_path,
    };

    let spawner = ServiceSpawner {
        prometheus_addr,
        data_cache: data_cache.clone(),
    };
<<<<<<< HEAD
    let leader_schedule = Arc::new(JsonRpcLeaderGetter::new(rpc_client.clone(), 5000, 128));

=======
    //init grpc leader schedule and vote account is configured.
    let leader_schedule = Arc::new(JsonRpcLeaderGetter::new(rpc_client.clone(), 1024, 128));
>>>>>>> 338b20f6
    let tpu_service: TpuService = TpuService::new(
        tpu_config,
        validator_identity,
        leader_schedule,
        data_cache.clone(),
    )
    .await?;
    let tx_sender = TxSender::new(data_cache.clone(), tpu_service.clone());
    let tx_replayer =
        TransactionReplayer::new(tpu_service.clone(), data_cache.txs.clone(), retry_after);
    let (transaction_service, tx_service_jh) = spawner.spawn_tx_service(
        tx_sender,
        tx_replayer,
        tpu_service,
        DEFAULT_MAX_NUMBER_OF_TXS_IN_QUEUE,
        notification_channel.clone(),
        maximum_retries_per_tx,
        slot_notifier.resubscribe(),
    );

    drop(slot_notifier);

    let support_service = tokio::spawn(async move { spawner.spawn_support_services().await });

    let history = History {
        block_storage: Arc::new(InmemoryBlockStore::new(1024)),
    };

    let bridge_service = tokio::spawn(
        LiteBridge::new(
            rpc_client.clone(),
            data_cache.clone(),
            transaction_service,
            history,
        )
        .start(lite_rpc_http_addr, lite_rpc_ws_addr),
    );
    tokio::select! {
        res = tx_service_jh => {
            anyhow::bail!("Tx Services {res:?}")
        }
        res = support_service => {
            anyhow::bail!("Support Services {res:?}")
        }
        res = bridge_service => {
            anyhow::bail!("Server {res:?}")
        }
        res = postgres => {
            anyhow::bail!("Postgres service {res:?}");
        }
        res = futures::future::select_all(data_caching_service) => {
            anyhow::bail!("Data caching service failed {res:?}")
        }
        res = futures::future::select_all(cluster_endpoint_tasks) => {
            anyhow::bail!("cluster endpoint failure {res:?}")
        }
    }
}

#[tokio::main(flavor = "multi_thread", worker_threads = 16)]
pub async fn main() -> anyhow::Result<()> {
    tracing_subscriber::fmt::init();

    let config = Config::load().await?;

    let ctrl_c_signal = tokio::signal::ctrl_c();
    let Config { rpc_addr, .. } = &config;
    // rpc client
    let rpc_client = Arc::new(RpcClient::new(rpc_addr.clone()));
    let rpc_tester = tokio::spawn(RpcTester::new(rpc_client.clone()).start());

    info!("Use RPC address: {}", obfuscate_rpcurl(rpc_addr));

    let main = start_lite_rpc(config, rpc_client);

    tokio::select! {
        err = rpc_tester => {
            log::error!("{err:?}");
            Ok(())
        }
        res = main => {
            // This should never happen
            log::error!("Services quit unexpectedly {res:?}");
            bail!("")
        }
        _ = ctrl_c_signal => {
            log::info!("Received ctrl+c signal");
            Ok(())
        }
    }
}

fn configure_tpu_connection_path(quic_proxy_addr: Option<String>) -> TpuConnectionPath {
    match quic_proxy_addr {
        None => TpuConnectionPath::QuicDirectPath,
        Some(prox_address) => {
            let proxy_socket_addr = parse_host_port(prox_address.as_str()).unwrap();
            TpuConnectionPath::QuicForwardProxyPath {
                // e.g. "127.0.0.1:11111" or "localhost:11111"
                forward_proxy_address: proxy_socket_addr,
            }
        }
    }
}

fn parse_host_port(host_port: &str) -> Result<SocketAddr, String> {
    let addrs: Vec<_> = host_port
        .to_socket_addrs()
        .map_err(|err| format!("Unable to resolve host {host_port}: {err}"))?
        .collect();
    if addrs.is_empty() {
        Err(format!("Unable to resolve host: {host_port}"))
    } else if addrs.len() > 1 {
        Err(format!("Multiple addresses resolved for host: {host_port}"))
    } else {
        Ok(addrs[0])
    }
}

// http://mango.rpcpool.com/c232ab232ba2323
fn obfuscate_rpcurl(rpc_addr: &str) -> String {
    if rpc_addr.contains("rpcpool.com") {
        return rpc_addr.replacen(char::is_numeric, "X", 99);
    }
    rpc_addr.to_string()
}<|MERGE_RESOLUTION|>--- conflicted
+++ resolved
@@ -203,13 +203,8 @@
         prometheus_addr,
         data_cache: data_cache.clone(),
     };
-<<<<<<< HEAD
+    //init grpc leader schedule and vote account is configured.
     let leader_schedule = Arc::new(JsonRpcLeaderGetter::new(rpc_client.clone(), 5000, 128));
-
-=======
-    //init grpc leader schedule and vote account is configured.
-    let leader_schedule = Arc::new(JsonRpcLeaderGetter::new(rpc_client.clone(), 1024, 128));
->>>>>>> 338b20f6
     let tpu_service: TpuService = TpuService::new(
         tpu_config,
         validator_identity,
