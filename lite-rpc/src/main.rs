pub mod rpc_tester;

use std::time::Duration;

use anyhow::bail;
use clap::Parser;
use dotenv::dotenv;
use lite_rpc::postgres::Postgres;
use lite_rpc::service_spawner::ServiceSpawner;
use lite_rpc::{bridge::LiteBridge, cli::Args};
use lite_rpc::{DEFAULT_MAX_NUMBER_OF_TXS_IN_QUEUE, GRPC_VERSION};

<<<<<<< HEAD
use log::info;
=======
use solana_lite_rpc_cluster_endpoints::endpoint_stremers::EndpointStreaming;
use solana_lite_rpc_cluster_endpoints::grpc_subscription::create_grpc_subscription;
use solana_lite_rpc_cluster_endpoints::json_rpc_leaders_getter::JsonRpcLeaderGetter;
use solana_lite_rpc_cluster_endpoints::json_rpc_subscription::create_json_rpc_polling_subscription;
use solana_lite_rpc_core::block_information_store::{BlockInformation, BlockInformationStore};
use solana_lite_rpc_core::cluster_info::ClusterInfo;
use solana_lite_rpc_core::data_cache::{DataCache, SlotCache};
use solana_lite_rpc_core::notifications::NotificationSender;
use solana_lite_rpc_core::quic_connection_utils::QuicConnectionParameters;
use solana_lite_rpc_core::streams::BlockStream;
use solana_lite_rpc_core::structures::identity_stakes::IdentityStakes;
use solana_lite_rpc_core::structures::processed_block::ProcessedBlock;
use solana_lite_rpc_core::subscription_handler::SubscriptionHandler;
use solana_lite_rpc_core::tx_store::TxStore;
use solana_lite_rpc_core::AnyhowJoinHandle;
use solana_lite_rpc_services::data_caching_service::DataCachingService;
>>>>>>> 8580eded
use solana_lite_rpc_services::tpu_utils::tpu_connection_path::TpuConnectionPath;
use solana_lite_rpc_services::tpu_utils::tpu_service::{TpuService, TpuServiceConfig};
use solana_lite_rpc_services::transaction_replayer::TransactionReplayer;
use solana_lite_rpc_services::tx_sender::TxSender;
use solana_rpc_client::nonblocking::rpc_client::RpcClient;
use solana_sdk::commitment_config::CommitmentConfig;
use solana_sdk::signature::Keypair;
use solana_sdk::signer::Signer;
use std::env;
use std::sync::Arc;
use tokio::sync::mpsc;

use crate::rpc_tester::RpcTester;

async fn get_identity_keypair(identity_from_cli: &str) -> Keypair {
    if let Ok(identity_env_var) = env::var("IDENTITY") {
        if let Ok(identity_bytes) = serde_json::from_str::<Vec<u8>>(identity_env_var.as_str()) {
            Keypair::from_bytes(identity_bytes.as_slice()).unwrap()
        } else {
            // must be a file
            let identity_file = tokio::fs::read_to_string(identity_env_var.as_str())
                .await
                .expect("Cannot find the identity file provided");
            let identity_bytes: Vec<u8> = serde_json::from_str(&identity_file).unwrap();
            Keypair::from_bytes(identity_bytes.as_slice()).unwrap()
        }
    } else if identity_from_cli.is_empty() {
        Keypair::new()
    } else {
        let identity_file = tokio::fs::read_to_string(identity_from_cli)
            .await
            .expect("Cannot find the identity file provided");
        let identity_bytes: Vec<u8> = serde_json::from_str(&identity_file).unwrap();
        Keypair::from_bytes(identity_bytes.as_slice()).unwrap()
    }
}

async fn get_latest_block(
    mut block_stream: BlockStream,
    commitment_config: CommitmentConfig,
) -> ProcessedBlock {
    while let Ok(block) = block_stream.recv().await {
        if block.commitment_config == commitment_config {
            return block;
        }
    }
    panic!("Did  not recv blocks");
}

pub async fn start_postgres(
    enable: bool,
) -> anyhow::Result<(Option<NotificationSender>, AnyhowJoinHandle)> {
    if !enable {
        return Ok((
            None,
            tokio::spawn(async {
                std::future::pending::<()>().await;
                unreachable!()
            }),
        ));
    }

    let (postgres_send, postgres_recv) = mpsc::unbounded_channel();

    let postgres = Postgres::new().await?.start(postgres_recv);

    Ok((Some(postgres_send), postgres))
}

pub async fn start_lite_rpc(args: Args) -> anyhow::Result<()> {
    let Args {
        rpc_addr,
        lite_rpc_ws_addr,
        lite_rpc_http_addr,
        fanout_size,
        enable_postgres,
        prometheus_addr,
        identity_keypair,
        maximum_retries_per_tx,
        transaction_retry_after_secs,
        experimental_quic_proxy_addr,
        use_grpc,
        grpc_addr,
        ..
    } = args;

    info!("lite rpc will connect to upstream Full-RPC node / validator on RPC url {} and WebSocket {}",
        rpc_addr, ws_addr);

    info!(
        "lite rpc will listen on HTTP {} and WebSocket {}",
        lite_rpc_http_addr, lite_rpc_ws_addr
    );

    let validator_identity = Arc::new(get_identity_keypair(&identity_keypair).await);

    let retry_after = Duration::from_secs(transaction_retry_after_secs);

    let tpu_connection_path = configure_tpu_connection_path(experimental_quic_proxy_addr);

    // rpc client
    let rpc_client = Arc::new(RpcClient::new(rpc_addr.clone()));
    let (subscriptions, cluster_endpoint_tasks) = if use_grpc {
        create_grpc_subscription(rpc_client.clone(), grpc_addr, GRPC_VERSION.to_string())?
    } else {
        create_json_rpc_polling_subscription(rpc_client.clone())?
    };
    let EndpointStreaming {
        blocks_notifier,
        cluster_info_notifier,
        slot_notifier,
        vote_account_notifier,
    } = subscriptions;
    let finalized_block =
        get_latest_block(blocks_notifier.resubscribe(), CommitmentConfig::finalized()).await;

    let block_store = BlockInformationStore::new(BlockInformation::from_block(&finalized_block));
    let data_cache = DataCache {
        block_store,
        cluster_info: ClusterInfo::default(),
        identity_stakes: IdentityStakes::new(validator_identity.pubkey()),
        slot_cache: SlotCache::new(finalized_block.slot),
        tx_subs: SubscriptionHandler::default(),
        txs: TxStore::default(),
    };

    let lata_cache_service = DataCachingService {
        data_cache: data_cache.clone(),
        clean_duration: Duration::from_secs(120),
    };

    // to avoid laggin we resubscribe to block notification
    let data_caching_service = lata_cache_service.listen(
        blocks_notifier.resubscribe(),
        slot_notifier.resubscribe(),
        cluster_info_notifier,
        vote_account_notifier,
    );
    drop(blocks_notifier);

    let (notification_channel, postgres) = start_postgres(enable_postgres).await?;

    let tpu_config = TpuServiceConfig {
        fanout_slots: fanout_size,
        number_of_leaders_to_cache: 1024,
        clusterinfo_refresh_time: Duration::from_secs(60 * 60),
        leader_schedule_update_frequency: Duration::from_secs(10),
        maximum_transaction_in_queue: 20000,
        maximum_number_of_errors: 10,
        quic_connection_params: QuicConnectionParameters {
            connection_timeout: Duration::from_secs(1),
            connection_retry_count: 10,
            finalize_timeout: Duration::from_millis(200),
            max_number_of_connections: 10,
            unistream_timeout: Duration::from_millis(500),
            write_timeout: Duration::from_secs(1),
            number_of_transactions_per_unistream: 8,
        },
        tpu_connection_path,
    };

    let spawner = ServiceSpawner {
        prometheus_addr,
        data_cache: data_cache.clone(),
    };
    let leader_schedule = Arc::new(JsonRpcLeaderGetter::new(rpc_client.clone(), 1024, 128));

    let tpu_service: TpuService = TpuService::new(
        tpu_config,
        validator_identity,
        leader_schedule,
        data_cache.clone(),
    )
    .await?;
    let tx_sender = TxSender::new(data_cache.clone(), tpu_service.clone());
    let tx_replayer =
        TransactionReplayer::new(tpu_service.clone(), data_cache.txs.clone(), retry_after);
    let (transaction_service, tx_service_jh) = spawner.spawn_tx_service(
        tx_sender,
        tx_replayer,
        tpu_service,
        DEFAULT_MAX_NUMBER_OF_TXS_IN_QUEUE,
        notification_channel.clone(),
        maximum_retries_per_tx,
        slot_notifier.resubscribe(),
    );
    drop(slot_notifier);

    let support_service = tokio::spawn(async move { spawner.spawn_support_services().await });

    let bridge_service = tokio::spawn(
        LiteBridge::new(rpc_client.clone(), data_cache.clone(), transaction_service)
            .start(lite_rpc_http_addr, lite_rpc_ws_addr),
    );
    tokio::select! {
        res = tx_service_jh => {
            anyhow::bail!("Tx Services {res:?}")
        }
        res = support_service => {
            anyhow::bail!("Support Services {res:?}")
        }
        res = bridge_service => {
            anyhow::bail!("Server {res:?}")
        }
        res = postgres => {
            anyhow::bail!("Postgres service {res:?}");
        }
        res = futures::future::select_all(data_caching_service) => {
            anyhow::bail!("Data caching service failed {res:?}")
        }
        res = futures::future::select_all(cluster_endpoint_tasks) => {
            anyhow::bail!("cluster endpoint failure {res:?}")
        }
    }
}

fn get_args() -> Args {
    let mut args = Args::parse();

    dotenv().ok();

    args.enable_postgres = args.enable_postgres
        || if let Ok(enable_postgres_env_var) = env::var("PG_ENABLED") {
            enable_postgres_env_var != "false"
        } else {
            false
        };

    args
}

#[tokio::main(flavor = "multi_thread", worker_threads = 16)]
pub async fn main() -> anyhow::Result<()> {
    tracing_subscriber::fmt::init();

    let args = get_args();

    let ctrl_c_signal = tokio::signal::ctrl_c();
    let rpc_tester = RpcTester::from(&args).start();

    let main = start_lite_rpc(args.clone());

    tokio::select! {
        err = rpc_tester => {
            // This should never happen
            unreachable!("{err:?}")
        }
        res = main => {
            // This should never happen
            log::error!("Services quit unexpectedly {res:?}");
            bail!("")
        }
        _ = ctrl_c_signal => {
            log::info!("Received ctrl+c signal");

            Ok(())
        }
    }
}

fn configure_tpu_connection_path(
    experimental_quic_proxy_addr: Option<String>,
) -> TpuConnectionPath {
    match experimental_quic_proxy_addr {
        None => TpuConnectionPath::QuicDirectPath,
        Some(prox_address) => TpuConnectionPath::QuicForwardProxyPath {
            // e.g. "127.0.0.1:11111"
            forward_proxy_address: prox_address.parse().unwrap(),
        },
    }
}<|MERGE_RESOLUTION|>--- conflicted
+++ resolved
@@ -10,9 +10,7 @@
 use lite_rpc::{bridge::LiteBridge, cli::Args};
 use lite_rpc::{DEFAULT_MAX_NUMBER_OF_TXS_IN_QUEUE, GRPC_VERSION};
 
-<<<<<<< HEAD
 use log::info;
-=======
 use solana_lite_rpc_cluster_endpoints::endpoint_stremers::EndpointStreaming;
 use solana_lite_rpc_cluster_endpoints::grpc_subscription::create_grpc_subscription;
 use solana_lite_rpc_cluster_endpoints::json_rpc_leaders_getter::JsonRpcLeaderGetter;
@@ -29,7 +27,6 @@
 use solana_lite_rpc_core::tx_store::TxStore;
 use solana_lite_rpc_core::AnyhowJoinHandle;
 use solana_lite_rpc_services::data_caching_service::DataCachingService;
->>>>>>> 8580eded
 use solana_lite_rpc_services::tpu_utils::tpu_connection_path::TpuConnectionPath;
 use solana_lite_rpc_services::tpu_utils::tpu_service::{TpuService, TpuServiceConfig};
 use solana_lite_rpc_services::transaction_replayer::TransactionReplayer;
@@ -116,8 +113,10 @@
         ..
     } = args;
 
-    info!("lite rpc will connect to upstream Full-RPC node / validator on RPC url {} and WebSocket {}",
-        rpc_addr, ws_addr);
+    info!(
+        "lite rpc will connect to upstream Full-RPC node / validator on RPC url {}",
+        rpc_addr
+    );
 
     info!(
         "lite rpc will listen on HTTP {} and WebSocket {}",
