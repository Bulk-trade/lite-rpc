pub mod rpc_tester;

use crate::rpc_tester::RpcTester;
use anyhow::bail;
use dashmap::DashMap;
use lite_rpc::bridge::LiteBridge;
use lite_rpc::cli::Config;
use lite_rpc::postgres_logger::PostgresLogger;
use lite_rpc::service_spawner::ServiceSpawner;
use lite_rpc::DEFAULT_MAX_NUMBER_OF_TXS_IN_QUEUE;
use log::{debug, info};
use solana_lite_rpc_cluster_endpoints::endpoint_stremers::EndpointStreaming;
use solana_lite_rpc_cluster_endpoints::grpc_inspect::{debugtask_blockstream_confirmation_sequence, debugtask_blockstream_slot_progression};
use solana_lite_rpc_cluster_endpoints::grpc_subscription::create_grpc_subscription;
use solana_lite_rpc_cluster_endpoints::json_rpc_leaders_getter::JsonRpcLeaderGetter;
use solana_lite_rpc_cluster_endpoints::json_rpc_subscription::create_json_rpc_polling_subscription;
use solana_lite_rpc_cluster_endpoints::rpc_polling::poll_blocks::NUM_PARALLEL_TASKS_DEFAULT;
use solana_lite_rpc_core::keypair_loader::load_identity_keypair;
use solana_lite_rpc_core::stores::{
    block_information_store::{BlockInformation, BlockInformationStore},
    cluster_info_store::ClusterInfo,
    data_cache::{DataCache, SlotCache},
    subscription_store::SubscriptionStore,
    tx_store::TxStore,
};
use solana_lite_rpc_core::structures::leaderschedule::CalculatedSchedule;
use solana_lite_rpc_core::structures::{
    epoch::EpochCache, identity_stakes::IdentityStakes, notifications::NotificationSender,
    produced_block::ProducedBlock,
};
use solana_lite_rpc_core::types::BlockStream;
use solana_lite_rpc_core::AnyhowJoinHandle;
use solana_lite_rpc_history::history::History;
use solana_lite_rpc_history::postgres::postgres_config::PostgresSessionConfig;
use solana_lite_rpc_history::postgres::postgres_session::PostgresSessionCache;
use solana_lite_rpc_services::data_caching_service::DataCachingService;
use solana_lite_rpc_services::quic_connection_utils::QuicConnectionParameters;
use solana_lite_rpc_services::tpu_utils::tpu_connection_path::TpuConnectionPath;
use solana_lite_rpc_services::tpu_utils::tpu_service::{TpuService, TpuServiceConfig};
use solana_lite_rpc_services::transaction_replayer::TransactionReplayer;
use solana_lite_rpc_services::tx_sender::TxSender;

use solana_lite_rpc_block_priofees::start_block_priofees_task;
use solana_rpc_client::nonblocking::rpc_client::RpcClient;
use solana_sdk::commitment_config::CommitmentConfig;
use solana_sdk::signature::Keypair;
use solana_sdk::signer::Signer;
use std::net::{SocketAddr, ToSocketAddrs};
use std::sync::Arc;
use std::time::Duration;
use tokio::sync::mpsc;
use tokio::sync::RwLock;
<<<<<<< HEAD
use solana_lite_rpc_cluster_endpoints::geyser_grpc_connector::{GrpcConnectionTimeouts, GrpcSourceConfig};
=======
use tokio::time::{timeout, Instant};
>>>>>>> 118f5435

async fn get_latest_block(
    mut block_stream: BlockStream,
    commitment_config: CommitmentConfig,
) -> ProducedBlock {
    let started = Instant::now();
    loop {
        match timeout(Duration::from_millis(500), block_stream.recv()).await {
            Ok(Ok(block)) => {
                if block.commitment_config == commitment_config {
                    return block;
                }
            }
            Err(_elapsed) => {
                debug!(
                    "waiting for latest block ({}) ... {:.02}ms",
                    commitment_config.commitment,
                    started.elapsed().as_secs_f32() * 1000.0
                );
            }
            Ok(Err(_error)) => {
                panic!("Did not recv blocks");
            }
        }
    }
}

pub async fn start_postgres(
    config: Option<PostgresSessionConfig>,
) -> anyhow::Result<(Option<NotificationSender>, AnyhowJoinHandle)> {
    let Some(config) = config else {
        return Ok((
            None,
            tokio::spawn(async {
                std::future::pending::<()>().await;
                unreachable!()
            }),
        ));
    };

    let (postgres_send, postgres_recv) = mpsc::unbounded_channel();

    let postgres_session_cache = PostgresSessionCache::new(config).await?;
    let postgres = PostgresLogger::start(postgres_session_cache, postgres_recv);

    Ok((Some(postgres_send), postgres))
}

pub async fn start_lite_rpc(args: Config, rpc_client: Arc<RpcClient>) -> anyhow::Result<()> {
    let grpc_sources = args.get_grpc_sources();
    log::info!("grpc_sources:{grpc_sources:?}");
    let Config {
        lite_rpc_ws_addr,
        lite_rpc_http_addr,
        fanout_size,
        postgres,
        prometheus_addr,
        identity_keypair,
        maximum_retries_per_tx,
        transaction_retry_after_secs,
        quic_proxy_addr,
        use_grpc,
        ..
    } = args;

    let validator_identity = Arc::new(
        load_identity_keypair(identity_keypair)
            .await?
            .unwrap_or_else(Keypair::new),
    );

    let retry_after = Duration::from_secs(transaction_retry_after_secs);

    let tpu_connection_path = configure_tpu_connection_path(quic_proxy_addr);

    let (subscriptions, cluster_endpoint_tasks) = if use_grpc {
        info!("Creating geyser subscription...");

        let timeouts = GrpcConnectionTimeouts {
            connect_timeout: Duration::from_secs(5),
            request_timeout: Duration::from_secs(5),
            subscribe_timeout: Duration::from_secs(5),
        };

        create_grpc_subscription(
            rpc_client.clone(),
            grpc_sources
                .iter()
                .map(|s| {
                    GrpcSourceConfig::new(s.addr.clone(), s.x_token.clone(), None, timeouts.clone())
                })
                .collect(),
        )?
    } else {
        info!("Creating RPC poll subscription...");
        create_json_rpc_polling_subscription(rpc_client.clone(), NUM_PARALLEL_TASKS_DEFAULT)?
    };
    let EndpointStreaming {
        // note: blocks_notifier will be dropped at some point
        blocks_notifier,
        cluster_info_notifier,
        slot_notifier,
        vote_account_notifier,
    } = subscriptions;

<<<<<<< HEAD
    // note: not sure if commitment_config=processed works because sources might disagree on the blocks
    debugtask_blockstream_slot_progression(blocks_notifier.resubscribe(), CommitmentConfig::processed());
    debugtask_blockstream_slot_progression(blocks_notifier.resubscribe(), CommitmentConfig::confirmed());
    debugtask_blockstream_slot_progression(blocks_notifier.resubscribe(), CommitmentConfig::finalized());
    debugtask_blockstream_confirmation_sequence(blocks_notifier.resubscribe());

=======
    info!("Waiting for first finalized block...");
>>>>>>> 118f5435
    let finalized_block =
        get_latest_block(blocks_notifier.resubscribe(), CommitmentConfig::finalized()).await;
    info!("Got finalized block: {:?}", finalized_block.slot);

    let (epoch_data, _current_epoch_info) = EpochCache::bootstrap_epoch(&rpc_client).await?;

    let block_information_store =
        BlockInformationStore::new(BlockInformation::from_block(&finalized_block));

    let data_cache = DataCache {
        block_information_store,
        cluster_info: ClusterInfo::default(),
        identity_stakes: IdentityStakes::new(validator_identity.pubkey()),
        slot_cache: SlotCache::new(finalized_block.slot),
        tx_subs: SubscriptionStore::default(),
        txs: TxStore {
            store: Arc::new(DashMap::new()),
        },
        epoch_data,
        leader_schedule: Arc::new(RwLock::new(CalculatedSchedule::default())),
    };

    let data_cache_service = DataCachingService {
        data_cache: data_cache.clone(),
        clean_duration: Duration::from_secs(120),
    };

    // to avoid laggin we resubscribe to block notification
    let data_caching_service = data_cache_service.listen(
        blocks_notifier.resubscribe(),
        slot_notifier.resubscribe(),
        cluster_info_notifier,
        vote_account_notifier,
    );

    let (_block_priofees_task, block_priofees_service) =
        start_block_priofees_task(blocks_notifier.resubscribe()).await;

    drop(blocks_notifier);

    let (notification_channel, postgres) = start_postgres(postgres).await?;

    let tpu_config = TpuServiceConfig {
        fanout_slots: fanout_size,
        maximum_transaction_in_queue: 20000,
        quic_connection_params: QuicConnectionParameters {
            connection_timeout: Duration::from_secs(1),
            connection_retry_count: 10,
            finalize_timeout: Duration::from_millis(1000),
            max_number_of_connections: 8,
            unistream_timeout: Duration::from_millis(500),
            write_timeout: Duration::from_secs(1),
            number_of_transactions_per_unistream: 1,
        },
        tpu_connection_path,
    };

    let spawner = ServiceSpawner {
        prometheus_addr,
        data_cache: data_cache.clone(),
    };
    //init grpc leader schedule and vote account is configured.
    let leader_schedule = Arc::new(JsonRpcLeaderGetter::new(rpc_client.clone(), 1024, 128));
    let tpu_service: TpuService = TpuService::new(
        tpu_config,
        validator_identity,
        leader_schedule,
        data_cache.clone(),
    )
    .await?;
    let tx_sender = TxSender::new(data_cache.clone(), tpu_service.clone());
    let tx_replayer =
        TransactionReplayer::new(tpu_service.clone(), data_cache.txs.clone(), retry_after);
    let (transaction_service, tx_service_jh) = spawner.spawn_tx_service(
        tx_sender,
        tx_replayer,
        tpu_service,
        DEFAULT_MAX_NUMBER_OF_TXS_IN_QUEUE,
        notification_channel.clone(),
        maximum_retries_per_tx,
        slot_notifier.resubscribe(),
    );

    drop(slot_notifier);

    let support_service = tokio::spawn(async move { spawner.spawn_support_services().await });

    let history = History::new();

    let bridge_service = tokio::spawn(
        LiteBridge::new(
            rpc_client.clone(),
            data_cache.clone(),
            transaction_service,
            history,
            block_priofees_service,
        )
        .start(lite_rpc_http_addr, lite_rpc_ws_addr),
    );
    tokio::select! {
        res = tx_service_jh => {
            anyhow::bail!("Tx Services {res:?}")
        }
        res = support_service => {
            anyhow::bail!("Support Services {res:?}")
        }
        res = bridge_service => {
            anyhow::bail!("Server {res:?}")
        }
        // allow it to fail
        // res = block_priofees_task => {
        //     anyhow::bail!("Prio Fees Service {res:?}")
        // }
        res = postgres => {
            anyhow::bail!("Postgres service {res:?}");
        }
        res = futures::future::select_all(data_caching_service) => {
            anyhow::bail!("Data caching service failed {res:?}")
        }
        res = futures::future::select_all(cluster_endpoint_tasks) => {
            anyhow::bail!("cluster endpoint failure {res:?}")
        }
    }
}

#[tokio::main(flavor = "multi_thread", worker_threads = 16)]
pub async fn main() -> anyhow::Result<()> {
    tracing_subscriber::fmt::init();

    let config = Config::load().await?;

    let ctrl_c_signal = tokio::signal::ctrl_c();
    let Config { rpc_addr, .. } = &config;
    // rpc client
    let rpc_client = Arc::new(RpcClient::new(rpc_addr.clone()));
    let rpc_tester = tokio::spawn(RpcTester::new(rpc_client.clone()).start());

    info!("Use RPC address: {}", obfuscate_rpcurl(rpc_addr));

    let main = start_lite_rpc(config, rpc_client);

    tokio::select! {
        err = rpc_tester => {
            log::error!("{err:?}");
            Ok(())
        }
        res = main => {
            // This should never happen
            log::error!("Services quit unexpectedly {res:?}");
            bail!("")
        }
        _ = ctrl_c_signal => {
            log::info!("Received ctrl+c signal");
            Ok(())
        }
    }
}

fn configure_tpu_connection_path(quic_proxy_addr: Option<String>) -> TpuConnectionPath {
    match quic_proxy_addr {
        None => TpuConnectionPath::QuicDirectPath,
        Some(prox_address) => {
            let proxy_socket_addr = parse_host_port(prox_address.as_str()).unwrap();
            TpuConnectionPath::QuicForwardProxyPath {
                // e.g. "127.0.0.1:11111" or "localhost:11111"
                forward_proxy_address: proxy_socket_addr,
            }
        }
    }
}

fn parse_host_port(host_port: &str) -> Result<SocketAddr, String> {
    let addrs: Vec<_> = host_port
        .to_socket_addrs()
        .map_err(|err| format!("Unable to resolve host {host_port}: {err}"))?
        .collect();
    if addrs.is_empty() {
        Err(format!("Unable to resolve host: {host_port}"))
    } else if addrs.len() > 1 {
        Err(format!("Multiple addresses resolved for host: {host_port}"))
    } else {
        Ok(addrs[0])
    }
}

// http://mango.rpcpool.com/c232ab232ba2323
fn obfuscate_rpcurl(rpc_addr: &str) -> String {
    if rpc_addr.contains("rpcpool.com") {
        return rpc_addr.replacen(char::is_numeric, "X", 99);
    }
    rpc_addr.to_string()
}<|MERGE_RESOLUTION|>--- conflicted
+++ resolved
@@ -50,11 +50,8 @@
 use std::time::Duration;
 use tokio::sync::mpsc;
 use tokio::sync::RwLock;
-<<<<<<< HEAD
+use tokio::time::{timeout, Instant};
 use solana_lite_rpc_cluster_endpoints::geyser_grpc_connector::{GrpcConnectionTimeouts, GrpcSourceConfig};
-=======
-use tokio::time::{timeout, Instant};
->>>>>>> 118f5435
 
 async fn get_latest_block(
     mut block_stream: BlockStream,
@@ -160,16 +157,13 @@
         vote_account_notifier,
     } = subscriptions;
 
-<<<<<<< HEAD
     // note: not sure if commitment_config=processed works because sources might disagree on the blocks
     debugtask_blockstream_slot_progression(blocks_notifier.resubscribe(), CommitmentConfig::processed());
     debugtask_blockstream_slot_progression(blocks_notifier.resubscribe(), CommitmentConfig::confirmed());
     debugtask_blockstream_slot_progression(blocks_notifier.resubscribe(), CommitmentConfig::finalized());
     debugtask_blockstream_confirmation_sequence(blocks_notifier.resubscribe());
 
-=======
     info!("Waiting for first finalized block...");
->>>>>>> 118f5435
     let finalized_block =
         get_latest_block(blocks_notifier.resubscribe(), CommitmentConfig::finalized()).await;
     info!("Got finalized block: {:?}", finalized_block.slot);
