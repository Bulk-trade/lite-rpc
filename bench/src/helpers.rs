use anyhow::Context;
use itertools::Itertools;
use lazy_static::lazy_static;
use rand::{distributions::Alphanumeric, prelude::Distribution, SeedableRng};
use solana_rpc_client::nonblocking::rpc_client::RpcClient;
<<<<<<< HEAD
use solana_sdk::compute_budget::ComputeBudgetInstruction;
=======
use solana_sdk::compute_budget;
>>>>>>> 087cc7f2
use solana_sdk::instruction::AccountMeta;
use solana_sdk::{
    commitment_config::CommitmentConfig,
    hash::Hash,
    instruction::Instruction,
    message::Message,
    pubkey::Pubkey,
    signature::{Keypair, Signature},
    signer::Signer,
    system_instruction,
    transaction::Transaction,
};
use std::path::PathBuf;
use std::{str::FromStr, time::Duration};
use tokio::time::Instant;

const MEMO_PROGRAM_ID: &str = "MemoSq4gqABAXKb96qnH8TysNcWxMyWCqXgDLGmfcHr";
const WAIT_LIMIT_IN_SECONDS: u64 = 60;

lazy_static! {
    static ref USER_KEYPAIR: PathBuf = {
        dirs::home_dir()
            .unwrap()
            .join(".config")
            .join("solana")
            .join("id.json")
    };
}

pub struct BenchHelper;

impl BenchHelper {
    pub async fn get_payer() -> anyhow::Result<Keypair> {
        let payer = tokio::fs::read_to_string(USER_KEYPAIR.as_path())
            .await
            .context("Error reading payer file")?;
        let payer: Vec<u8> = serde_json::from_str(&payer)?;
        let payer = Keypair::from_bytes(&payer)?;

        Ok(payer)
    }

    pub async fn wait_till_signature_status(
        rpc_client: &RpcClient,
        sig: &Signature,
        commitment_config: CommitmentConfig,
    ) -> anyhow::Result<()> {
        let instant = Instant::now();
        loop {
            if instant.elapsed() > Duration::from_secs(WAIT_LIMIT_IN_SECONDS) {
                return Err(anyhow::Error::msg("Timedout waiting"));
            }
            if let Some(err) = rpc_client
                .get_signature_status_with_commitment(sig, commitment_config)
                .await?
            {
                err?;
                return Ok(());
            }
        }
    }

    pub fn create_transaction(funded_payer: &Keypair, blockhash: Hash) -> Transaction {
        let to_pubkey = Pubkey::new_unique();

        // transfer instruction
        let instruction =
            system_instruction::transfer(&funded_payer.pubkey(), &to_pubkey, 1_000_000);

        let message = Message::new(&[instruction], Some(&funded_payer.pubkey()));

        Transaction::new(&[funded_payer], message, blockhash)
    }

    pub fn generate_random_strings(
        num_of_txs: usize,
        random_seed: Option<u64>,
        n_chars: usize,
    ) -> Vec<Vec<u8>> {
        let seed = random_seed.map_or(0, |x| x);
        let mut rng = rand_chacha::ChaCha8Rng::seed_from_u64(seed);
        (0..num_of_txs)
            .map(|_| Alphanumeric.sample_iter(&mut rng).take(n_chars).collect())
            .collect()
    }

    #[inline]
    pub fn generate_txs(
        num_of_txs: usize,
        funded_payer: &Keypair,
        blockhash: Hash,
        random_seed: Option<u64>,
        cu_price_micro_lamports: u64,
    ) -> Vec<Transaction> {
        let seed = random_seed.map_or(0, |x| x);
        let mut rng = rand_chacha::ChaCha8Rng::seed_from_u64(seed);
        (0..num_of_txs)
            .map(|_| {
                let random_bytes: Vec<u8> = Alphanumeric.sample_iter(&mut rng).take(10).collect();

                Self::create_memo_tx_small(
                    &random_bytes,
                    funded_payer,
                    blockhash,
                    cu_price_micro_lamports,
                )
            })
            .collect()
    }

    // note: there is another version of this
    pub fn create_memo_tx_small(
        msg: &[u8],
        payer: &Keypair,
        blockhash: Hash,
        cu_price_micro_lamports: u64,
    ) -> Transaction {
        let memo = Pubkey::from_str(MEMO_PROGRAM_ID).unwrap();
        let instruction = Instruction::new_with_bytes(memo, msg, vec![]);
<<<<<<< HEAD

        let cu_request: Instruction =
            ComputeBudgetInstruction::set_compute_unit_limit(14000);

        let instructions = if cu_price_micro_lamports > 0 {
            let cu_budget_ix: Instruction =
                ComputeBudgetInstruction::set_compute_unit_price(cu_price_micro_lamports);
            vec![cu_request, cu_budget_ix, instruction]
        } else {
            vec![cu_request, instruction]
        };

        let message = Message::new(&instructions, Some(&payer.pubkey()));
=======
        let cu = compute_budget::ComputeBudgetInstruction::set_compute_unit_limit(10000);
        let price: Instruction =
            compute_budget::ComputeBudgetInstruction::set_compute_unit_price(1000000);
        let message = Message::new(&[cu, price, instruction], Some(&payer.pubkey()));
>>>>>>> 087cc7f2
        Transaction::new(&[payer], message, blockhash)
    }

    pub fn create_memo_tx_large(
        msg: &[u8],
        payer: &Keypair,
        blockhash: Hash,
        cu_price_micro_lamports: u64,
    ) -> Transaction {
        let accounts = (0..8).map(|_| Keypair::new()).collect_vec();
        let memo = Pubkey::from_str(MEMO_PROGRAM_ID).unwrap();
<<<<<<< HEAD
=======

        let cu = compute_budget::ComputeBudgetInstruction::set_compute_unit_limit(10000);
        let price: Instruction =
            compute_budget::ComputeBudgetInstruction::set_compute_unit_price(1000000);

>>>>>>> 087cc7f2
        let instruction = Instruction::new_with_bytes(
            memo,
            msg,
            accounts
                .iter()
                .map(|keypair| AccountMeta::new_readonly(keypair.pubkey(), true))
                .collect_vec(),
        );
<<<<<<< HEAD

        let instructions = if cu_price_micro_lamports > 0 {
            let cu_budget_ix: Instruction =
                ComputeBudgetInstruction::set_compute_unit_price(cu_price_micro_lamports);
            vec![cu_budget_ix, instruction]
        } else {
            vec![instruction]
        };

        let message = Message::new(&instructions, Some(&payer.pubkey()));
=======
        let message = Message::new(&[cu, price, instruction], Some(&payer.pubkey()));
>>>>>>> 087cc7f2

        let mut signers = vec![payer];
        signers.extend(accounts.iter());

        Transaction::new(&signers, message, blockhash)
    }
}

#[test]
fn transaction_size_small() {
    let blockhash = Hash::default();
    let payer_keypair = Keypair::from_base58_string(
        "rKiJ7H5UUp3JR18kNyTF1XPuwPKHEM7gMLWHZPWP5djrW1vSjfwjhvJrevxF9MPmUmN9gJMLHZdLMgc9ao78eKr",
    );

    let seed = 42;
    let random_strings = BenchHelper::generate_random_strings(1, Some(seed), 10);
    let rand_string = random_strings.first().unwrap();
    let tx = BenchHelper::create_memo_tx_small(rand_string, &payer_keypair, blockhash);

    assert_eq!(bincode::serialized_size(&tx).unwrap(), 231);
}

#[test]
fn transaction_size_large() {
    let blockhash = Hash::default();
    let payer_keypair = Keypair::from_base58_string(
        "rKiJ7H5UUp3JR18kNyTF1XPuwPKHEM7gMLWHZPWP5djrW1vSjfwjhvJrevxF9MPmUmN9gJMLHZdLMgc9ao78eKr",
    );

    let seed = 42;
    let random_strings = BenchHelper::generate_random_strings(1, Some(seed), 232);
    let rand_string = random_strings.first().unwrap();
    let tx = BenchHelper::create_memo_tx_large(rand_string, &payer_keypair, blockhash);

    assert_eq!(bincode::serialized_size(&tx).unwrap(), 1230);
}<|MERGE_RESOLUTION|>--- conflicted
+++ resolved
@@ -3,11 +3,7 @@
 use lazy_static::lazy_static;
 use rand::{distributions::Alphanumeric, prelude::Distribution, SeedableRng};
 use solana_rpc_client::nonblocking::rpc_client::RpcClient;
-<<<<<<< HEAD
-use solana_sdk::compute_budget::ComputeBudgetInstruction;
-=======
 use solana_sdk::compute_budget;
->>>>>>> 087cc7f2
 use solana_sdk::instruction::AccountMeta;
 use solana_sdk::{
     commitment_config::CommitmentConfig,
@@ -127,26 +123,19 @@
     ) -> Transaction {
         let memo = Pubkey::from_str(MEMO_PROGRAM_ID).unwrap();
         let instruction = Instruction::new_with_bytes(memo, msg, vec![]);
-<<<<<<< HEAD
 
         let cu_request: Instruction =
-            ComputeBudgetInstruction::set_compute_unit_limit(14000);
+            compute_budget::ComputeBudgetInstruction::set_compute_unit_limit(14000);
 
         let instructions = if cu_price_micro_lamports > 0 {
             let cu_budget_ix: Instruction =
-                ComputeBudgetInstruction::set_compute_unit_price(cu_price_micro_lamports);
+                compute_budget::ComputeBudgetInstruction::set_compute_unit_price(cu_price_micro_lamports);
             vec![cu_request, cu_budget_ix, instruction]
         } else {
             vec![cu_request, instruction]
         };
 
         let message = Message::new(&instructions, Some(&payer.pubkey()));
-=======
-        let cu = compute_budget::ComputeBudgetInstruction::set_compute_unit_limit(10000);
-        let price: Instruction =
-            compute_budget::ComputeBudgetInstruction::set_compute_unit_price(1000000);
-        let message = Message::new(&[cu, price, instruction], Some(&payer.pubkey()));
->>>>>>> 087cc7f2
         Transaction::new(&[payer], message, blockhash)
     }
 
@@ -158,14 +147,6 @@
     ) -> Transaction {
         let accounts = (0..8).map(|_| Keypair::new()).collect_vec();
         let memo = Pubkey::from_str(MEMO_PROGRAM_ID).unwrap();
-<<<<<<< HEAD
-=======
-
-        let cu = compute_budget::ComputeBudgetInstruction::set_compute_unit_limit(10000);
-        let price: Instruction =
-            compute_budget::ComputeBudgetInstruction::set_compute_unit_price(1000000);
-
->>>>>>> 087cc7f2
         let instruction = Instruction::new_with_bytes(
             memo,
             msg,
@@ -174,20 +155,16 @@
                 .map(|keypair| AccountMeta::new_readonly(keypair.pubkey(), true))
                 .collect_vec(),
         );
-<<<<<<< HEAD
 
         let instructions = if cu_price_micro_lamports > 0 {
             let cu_budget_ix: Instruction =
-                ComputeBudgetInstruction::set_compute_unit_price(cu_price_micro_lamports);
+                compute_budget::ComputeBudgetInstruction::set_compute_unit_price(cu_price_micro_lamports);
             vec![cu_budget_ix, instruction]
         } else {
             vec![instruction]
         };
 
         let message = Message::new(&instructions, Some(&payer.pubkey()));
-=======
-        let message = Message::new(&[cu, price, instruction], Some(&payer.pubkey()));
->>>>>>> 087cc7f2
 
         let mut signers = vec![payer];
         signers.extend(accounts.iter());
@@ -206,7 +183,7 @@
     let seed = 42;
     let random_strings = BenchHelper::generate_random_strings(1, Some(seed), 10);
     let rand_string = random_strings.first().unwrap();
-    let tx = BenchHelper::create_memo_tx_small(rand_string, &payer_keypair, blockhash);
+    let tx = BenchHelper::create_memo_tx_small(rand_string, &payer_keypair, blockhash, 300);
 
     assert_eq!(bincode::serialized_size(&tx).unwrap(), 231);
 }
@@ -221,7 +198,7 @@
     let seed = 42;
     let random_strings = BenchHelper::generate_random_strings(1, Some(seed), 232);
     let rand_string = random_strings.first().unwrap();
-    let tx = BenchHelper::create_memo_tx_large(rand_string, &payer_keypair, blockhash);
+    let tx = BenchHelper::create_memo_tx_large(rand_string, &payer_keypair, blockhash, 300);
 
     assert_eq!(bincode::serialized_size(&tx).unwrap(), 1230);
 }