use anyhow::bail;
use clap::Parser;
use futures::future::join_all;
use itertools::Itertools;
use log::{debug, warn};
use rand::{distributions::Alphanumeric, prelude::Distribution, SeedableRng};
use solana_rpc_client::{nonblocking::rpc_client::RpcClient, rpc_client::SerializableTransaction};
use solana_sdk::compute_budget::ComputeBudgetInstruction;
use solana_sdk::{
    commitment_config::CommitmentConfig,
    hash::Hash,
    instruction::{AccountMeta, Instruction},
    message::Message,
    pubkey::Pubkey,
    signature::{Keypair, Signature},
    signer::Signer,
    system_instruction,
    transaction::Transaction,
};
use solana_transaction_status::TransactionStatus;
use std::{str::FromStr, time::Duration};
use tokio::time::Instant;
use tx_size::TxSize;

pub mod bench1;
pub mod benches;
pub mod helpers;
pub mod metrics;
pub mod service_adapter;
pub mod tx_size;

#[derive(Parser, Debug)]
#[command(author, version, about, long_about = None)]
pub struct Args {
    /// Number of tx(s) sent in each run
    #[arg(short = 'n', long, default_value_t = 5_000)]
    pub tx_count: usize,
    /// Number of bench runs
    #[arg(short = 'r', long, default_value_t = 1)]
    pub runs: usize,
    /// Interval between each bench run (ms)
    #[arg(short = 'i', long, default_value_t = 1000)]
    pub run_interval_ms: u64,
    /// Metrics output file name
    #[arg(short = 'm', long, default_value_t = String::from("metrics.csv"))]
    pub metrics_file_name: String,
    /// Lite Rpc Address
    #[arg(short = 'l', long, default_value_t = String::from("http://127.0.0.1:8890"))]
    pub lite_rpc_addr: String,
    #[arg(short = 't', long, default_value_t = String::from("transactions.csv"))]
    pub transaction_save_file: String,
    // choose between small (179 bytes) and large (1186 bytes) transactions
    #[arg(short = 'L', long, default_value_t = false)]
    pub large_transactions: bool,
}

pub struct BenchmarkTransactionParams {
    pub tx_size: TxSize,
    pub cu_price_micro_lamports: u64,
}

const MEMO_PROGRAM_ID: &str = "MemoSq4gqABAXKb96qnH8TysNcWxMyWCqXgDLGmfcHr";
const WAIT_LIMIT_IN_SECONDS: u64 = 60;

pub type Rng8 = rand_chacha::ChaCha8Rng;

pub async fn wait_till_signature_status(
    rpc_client: &RpcClient,
    sig: &Signature,
    commitment_config: CommitmentConfig,
) -> anyhow::Result<()> {
    let instant = Instant::now();
    loop {
        if instant.elapsed() > Duration::from_secs(WAIT_LIMIT_IN_SECONDS) {
            return Err(anyhow::Error::msg("Timedout waiting"));
        }
        if let Some(err) = rpc_client
            .get_signature_status_with_commitment(sig, commitment_config)
            .await?
        {
            err?;
            return Ok(());
        }
    }
}

pub async fn send_and_confirm_transactions(
    rpc_client: &RpcClient,
    txs: &[impl SerializableTransaction],
    commitment_config: CommitmentConfig,
    tries: Option<usize>,
) -> anyhow::Result<Vec<anyhow::Result<Option<TransactionStatus>>>> {
    let started_at = Instant::now();
    let sigs_or_fails = join_all(txs.iter().map(|tx| rpc_client.send_transaction(tx))).await;

    debug!(
        "sent {} transactions in {:.02}ms",
        txs.len(),
        started_at.elapsed().as_secs_f32() * 1000.0
    );

    let num_sent_ok = sigs_or_fails
        .iter()
        .filter(|sig_or_fail| sig_or_fail.is_ok())
        .count();
    let num_sent_failed = sigs_or_fails
        .iter()
        .filter(|sig_or_fail| sig_or_fail.is_err())
        .count();

    debug!("{} transactions sent successfully", num_sent_ok);
    debug!("{} transactions failed to send", num_sent_failed);

    if num_sent_failed > 0 {
        warn!(
            "Some transactions failed to send: {} out of {}",
            num_sent_failed,
            txs.len()
        );
        bail!("Failed to send all transactions");
    }

    let mut results = sigs_or_fails
        .iter()
        .map(|sig| {
            let Err(err) = sig else {
                return Ok(None);
            };

            bail!("Error sending transaction: {:?}", err)
        })
        .collect_vec();

    // 5 tries
    for _ in 0..tries.unwrap_or(5) {
        let sigs = results
            .iter()
            .enumerate()
            .filter_map(|(index, result)| match result {
                Ok(None) => Some(sigs_or_fails[index].as_ref().unwrap().to_owned()),
                _ => None,
            })
            .collect_vec();

        let mut statuses = rpc_client
            .get_signature_statuses(&sigs)
            .await?
            .value
            .into_iter();

        results.iter_mut().for_each(|result| {
            if let Ok(None) = result {
                *result = Ok(statuses.next().unwrap());
            }
        });

        if results.iter().all(|result| {
            let Ok(result) = result else { return true };
            if let Some(result) = result {
                result.satisfies_commitment(commitment_config)
            } else {
                false
            }
        }) {
            break;
        }

        tokio::time::sleep(Duration::from_millis(500)).await;
    }

    Ok(results)
}

pub fn create_transaction(funded_payer: &Keypair, blockhash: Hash) -> Transaction {
    let to_pubkey = funded_payer.pubkey();
    let instruction = system_instruction::transfer(&funded_payer.pubkey(), &to_pubkey, 5000);
    let message = Message::new(&[instruction], Some(&funded_payer.pubkey()));
    Transaction::new(&[funded_payer], message, blockhash)
}

#[inline]
pub fn create_rng(seed: Option<u64>) -> Rng8 {
    let seed = seed.map_or(0, |x| x);
    Rng8::seed_from_u64(seed)
}

#[inline]
pub fn generate_random_string(rng: &mut Rng8, n_chars: usize) -> Vec<u8> {
    Alphanumeric.sample_iter(rng).take(n_chars).collect()
}

#[inline]
pub fn generate_txs(
    num_of_txs: usize,
    payer: &Keypair,
    blockhash: Hash,
    rng: &mut Rng8,
    tx_params: &BenchmarkTransactionParams,
) -> Vec<Transaction> {
    (0..num_of_txs)
        .map(|_| create_memo_tx(payer, blockhash, rng, tx_params))
        .collect()
}

pub fn create_memo_tx(
    payer: &Keypair,
    blockhash: Hash,
    rng: &mut Rng8,
    tx_params: &BenchmarkTransactionParams,
) -> Transaction {
    let rand_str = generate_random_string(rng, tx_params.tx_size.memo_size());

    match tx_params.tx_size {
        tx_size::TxSize::Small => create_memo_tx_small(
            &rand_str,
            payer,
            blockhash,
            tx_params.cu_price_micro_lamports,
        ),
        tx_size::TxSize::Large => create_memo_tx_large(
            &rand_str,
            payer,
            blockhash,
            tx_params.cu_price_micro_lamports,
        ),
    }
}

<<<<<<< HEAD
pub fn create_memo_tx_small(
    msg: &[u8],
    payer: &Keypair,
    blockhash: Hash,
    cu_price_micro_lamports: u64,
) -> Transaction {
=======
// note: there is another version of this
pub fn create_memo_tx_small(msg: &[u8], payer: &Keypair, blockhash: Hash) -> Transaction {
>>>>>>> 7d39a947
    let memo = Pubkey::from_str(MEMO_PROGRAM_ID).unwrap();

    let cu_budget_ix: Instruction =
        ComputeBudgetInstruction::set_compute_unit_price(cu_price_micro_lamports);
    // Program consumed: 12775 of 13700 compute units
    let cu_limit_ix: Instruction = ComputeBudgetInstruction::set_compute_unit_limit(14000);
    let instruction = Instruction::new_with_bytes(memo, msg, vec![]);
    let message = Message::new(
        &[cu_budget_ix, cu_limit_ix, instruction],
        Some(&payer.pubkey()),
    );
    Transaction::new(&[payer], message, blockhash)
}

pub fn create_memo_tx_large(
    msg: &[u8],
    payer: &Keypair,
    blockhash: Hash,
    cu_price_micro_lamports: u64,
) -> Transaction {
    let accounts = (0..8).map(|_| Keypair::new()).collect_vec();

    let memo = Pubkey::from_str(MEMO_PROGRAM_ID).unwrap();
    let cu_budget_ix: Instruction =
        ComputeBudgetInstruction::set_compute_unit_price(cu_price_micro_lamports);
    let cu_limit_ix: Instruction = ComputeBudgetInstruction::set_compute_unit_limit(14000);

    let instruction = Instruction::new_with_bytes(
        memo,
        msg,
        accounts
            .iter()
            .map(|keypair| AccountMeta::new_readonly(keypair.pubkey(), true))
            .collect_vec(),
    );
    let message = Message::new(
        &[cu_budget_ix, cu_limit_ix, instruction],
        Some(&payer.pubkey()),
    );

    let mut signers = vec![payer];
    signers.extend(accounts.iter());

    Transaction::new(&signers, message, blockhash)
}

#[test]
fn transaction_size_small() {
    let blockhash = Hash::default();
    let payer_keypair = Keypair::from_base58_string(
        "rKiJ7H5UUp3JR18kNyTF1XPuwPKHEM7gMLWHZPWP5djrW1vSjfwjhvJrevxF9MPmUmN9gJMLHZdLMgc9ao78eKr",
    );
    let mut rng = create_rng(Some(42));
    let rand_string = generate_random_string(&mut rng, 10);
    let priority_fee = 100;

    let tx = create_memo_tx_small(&rand_string, &payer_keypair, blockhash, priority_fee);
    assert_eq!(bincode::serialized_size(&tx).unwrap(), 231);
}

#[test]
fn transaction_size_large() {
    let blockhash = Hash::default();
    let payer_keypair = Keypair::from_base58_string(
        "rKiJ7H5UUp3JR18kNyTF1XPuwPKHEM7gMLWHZPWP5djrW1vSjfwjhvJrevxF9MPmUmN9gJMLHZdLMgc9ao78eKr",
    );
    let mut rng = create_rng(Some(42));
    let rand_string = generate_random_string(&mut rng, 240);
    let priority_fee = 100;

    let tx = create_memo_tx_large(&rand_string, &payer_keypair, blockhash, priority_fee);
    assert_eq!(bincode::serialized_size(&tx).unwrap(), 1238);
}<|MERGE_RESOLUTION|>--- conflicted
+++ resolved
@@ -226,17 +226,12 @@
     }
 }
 
-<<<<<<< HEAD
 pub fn create_memo_tx_small(
     msg: &[u8],
     payer: &Keypair,
     blockhash: Hash,
     cu_price_micro_lamports: u64,
 ) -> Transaction {
-=======
-// note: there is another version of this
-pub fn create_memo_tx_small(msg: &[u8], payer: &Keypair, blockhash: Hash) -> Transaction {
->>>>>>> 7d39a947
     let memo = Pubkey::from_str(MEMO_PROGRAM_ID).unwrap();
 
     let cu_budget_ix: Instruction =
