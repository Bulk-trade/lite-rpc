use anyhow::{bail, Context, Error};
use futures::future::join_all;
use futures::TryFutureExt;
use itertools::Itertools;
use log::{debug, info, trace, warn};
use solana_rpc_client::nonblocking::rpc_client::RpcClient;
use solana_rpc_client::rpc_client::SerializableTransaction;
use solana_rpc_client_api::client_error::ErrorKind;
use solana_rpc_client_api::config::RpcSendTransactionConfig;
use solana_sdk::clock::Slot;
use solana_sdk::commitment_config::CommitmentConfig;
use solana_sdk::signature::Signature;
use solana_sdk::transaction::Transaction;
use solana_transaction_status::TransactionConfirmationStatus;
use std::collections::{HashMap, HashSet};
use std::iter::zip;
use std::sync::Arc;
use std::time::Duration;
use tokio::time::Instant;
use url::Url;

pub fn create_rpc_client(rpc_url: &Url) -> RpcClient {
    RpcClient::new_with_commitment(rpc_url.to_string(), CommitmentConfig::confirmed())
}

#[derive(Clone)]
pub enum ConfirmationResponseFromRpc {
    // RPC error on send_transaction
    SendError(Arc<ErrorKind>),
    // (sent slot at confirmed commitment, confirmed slot, ..., ...)
    // transaction_confirmation_status is "confirmed" or "finalized"
    Success(Slot, Slot, TransactionConfirmationStatus, Duration),
    // timout waiting for confirmation status
    Timeout(Duration),
}

pub async fn send_and_confirm_bulk_transactions(
    rpc_client: &RpcClient,
    txs: &[Transaction],
    max_timeout_ms: u64,
) -> anyhow::Result<Vec<(Signature, ConfirmationResponseFromRpc)>> {
    trace!("Polling for next slot ..");
    let send_slot = poll_next_slot_start(rpc_client)
        .await
        .context("poll for next start slot")?;
    trace!("Send slot: {}", send_slot);

    let send_config = RpcSendTransactionConfig {
        skip_preflight: true,
        preflight_commitment: None,
        encoding: None,
        max_retries: None,
        min_context_slot: None,
    };

    let started_at = Instant::now();
    trace!("Sending {} transactions via RPC (retries=off) ..", txs.len());
    let batch_sigs_or_fails = join_all(txs.iter().map(|tx| {
        rpc_client
            .send_transaction_with_config(tx, send_config)
            .map_err(|e| e.kind)
    }))
    .await;

    let after_send_slot = rpc_client
        .get_slot_with_commitment(CommitmentConfig::confirmed())
        .await
        .context("get slot afterwards")?;

<<<<<<< HEAD
    if after_send_slot - send_slot > 0 {
        warn!(
            "Slot advanced during sending transactions: {} -> {}",
            send_slot, after_send_slot
        );
    } else {
        debug!(
            "Slot did not advance during sending transactions: {} -> {}",
            send_slot, after_send_slot
        );
    }
=======
    // optimal value is "0"
    debug!(
        "Sent {} transactions within {} slots",
        txs.len(),
        after_send_slot - send_slot
    );
>>>>>>> 0568dc79

    let num_sent_ok = batch_sigs_or_fails
        .iter()
        .filter(|sig_or_fail| sig_or_fail.is_ok())
        .count();
    let num_sent_failed = batch_sigs_or_fails
        .iter()
        .filter(|sig_or_fail| sig_or_fail.is_err())
        .count();

    for (i, tx_sig) in txs.iter().enumerate() {
        let tx_sent = batch_sigs_or_fails[i].is_ok();
        if tx_sent {
            trace!("- tx_sent {}", tx_sig.get_signature());
        } else {
            trace!("- tx_fail {}", tx_sig.get_signature());
        }
    }
    debug!(
        "{} transactions sent successfully in {:.02}ms",
        num_sent_ok,
        started_at.elapsed().as_secs_f32() * 1000.0
    );
    debug!(
        "{} transactions failed to send in {:.02}ms",
        num_sent_failed,
        started_at.elapsed().as_secs_f32() * 1000.0
    );

    if num_sent_failed > 0 {
        warn!(
            "Some transactions failed to send: {} out of {}",
            num_sent_failed,
            txs.len()
        );
        bail!("Failed to send all transactions");
    }

    let mut pending_status_set: HashSet<Signature> = HashSet::new();
    batch_sigs_or_fails
        .iter()
        .filter(|sig_or_fail| sig_or_fail.is_ok())
        .for_each(|sig_or_fail| {
            pending_status_set.insert(sig_or_fail.as_ref().unwrap().to_owned());
        });
    let mut result_status_map: HashMap<Signature, ConfirmationResponseFromRpc> = HashMap::new();

    // items get moved from pending_status_set to result_status_map

    let started_at = Instant::now();
    let timeout_at = started_at + Duration::from_secs(60);
    'polling_loop: for iteration in 1.. {
        let iteration_ends_at = started_at + Duration::from_millis(iteration * 200);
        assert_eq!(
            pending_status_set.len() + result_status_map.len(),
            num_sent_ok,
            "Items must move between pending+result"
        );
        let tx_batch = pending_status_set.iter().cloned().collect_vec();
        debug!(
            "Request status for batch of remaining {} transactions in iteration {}",
            tx_batch.len(),
            iteration
        );

        let status_started_at = Instant::now();
        let mut batch_status = Vec::new();
        // "Too many inputs provided; max 256"
        for chunk in tx_batch.chunks(256) {
            // fail hard if not possible to poll status
            let chunk_responses = rpc_client
                .get_signature_statuses(chunk)
                .await
                .expect("get signature statuses");
            batch_status.extend(chunk_responses.value);
        }
<<<<<<< HEAD
        if status_started_at.elapsed() > Duration::from_millis(500) {
            warn!(
                "SLOW get_signature_statuses for {} transactions took {:?}",
                tx_batch.len(),
=======
        if status_started_at.elapsed() > Duration::from_millis(100) {
            warn!(
                "SLOW get_signature_statuses took {:?}",
>>>>>>> 0568dc79
                status_started_at.elapsed()
            );
        }
        let elapsed = started_at.elapsed();

        for (tx_sig, status_response) in zip(tx_batch, batch_status) {
            match status_response {
                Some(tx_status) => {
                    trace!(
                        "Some signature status {:?} received for {} after {:.02}ms",
                        tx_status.confirmation_status,
                        tx_sig,
                        elapsed.as_secs_f32() * 1000.0
                    );
                    if !tx_status.satisfies_commitment(CommitmentConfig::confirmed()) {
                        continue 'polling_loop;
                    }
                    // status is confirmed or finalized
                    pending_status_set.remove(&tx_sig);
                    let prev_value = result_status_map.insert(
                        tx_sig,
                        ConfirmationResponseFromRpc::Success(
                            send_slot,
                            tx_status.slot,
                            tx_status.confirmation_status(),
                            elapsed,
                        ),
                    );
                    assert!(prev_value.is_none(), "Must not override existing value");
                }
                None => {
                    // None: not yet processed by the cluster
                    trace!(
                        "No signature status was received for {} after {:.02}ms - continue waiting",
                        tx_sig,
                        elapsed.as_secs_f32() * 1000.0
                    );
                }
            }
        }

        if pending_status_set.is_empty() {
            debug!("All transactions confirmed after {} iterations / {:?}", iteration, started_at.elapsed());
            break 'polling_loop;
        }

<<<<<<< HEAD
        if Instant::now() > timeout_at {
            warn!(
                "Timeout waiting for transactions to confirm after {} iterations",
                iteration
            );
            break 'polling_loop;
=======
        if started_at.elapsed() > Duration::from_millis(max_timeout_ms) {
            info!("Timeout waiting for transactions to confirmed after {} iterations - giving up on {}", iteration, pending_status_set.len());
            break 'pooling_loop;
>>>>>>> 0568dc79
        }

        // avg 2 samples per slot
        tokio::time::sleep_until(iteration_ends_at).await;
    } // -- END polling loop

    let total_time_elapsed_polling = started_at.elapsed();

    // all transactions which remain in pending list are considered timed out
    for tx_sig in pending_status_set.clone() {
        pending_status_set.remove(&tx_sig);
        result_status_map.insert(
            tx_sig,
            ConfirmationResponseFromRpc::Timeout(total_time_elapsed_polling),
        );
    }

    let result_as_vec = batch_sigs_or_fails
        .into_iter()
        .enumerate()
        .map(|(i, sig_or_fail)| match sig_or_fail {
            Ok(tx_sig) => {
                let confirmation = result_status_map
                    .get(&tx_sig)
                    .expect("consistent map with all tx")
                    .clone()
                    .to_owned();
                (tx_sig, confirmation)
            }
            Err(send_error) => {
                let tx_sig = txs[i].get_signature();
                let confirmation = ConfirmationResponseFromRpc::SendError(Arc::new(send_error));
                (*tx_sig, confirmation)
            }
        })
        .collect_vec();

    Ok(result_as_vec)
}

pub async fn poll_next_slot_start(rpc_client: &RpcClient) -> Result<Slot, Error> {
    let started_at = Instant::now();
    let mut last_slot: Option<Slot> = None;
    let mut i = 1;
    // try to catch slot start
    let send_slot = loop {
        if i > 500 {
            bail!("Timeout waiting for slot change");
        }

        let iteration_ends_at = started_at + Duration::from_millis(i * 30);
        let slot = rpc_client
            .get_slot_with_commitment(CommitmentConfig::confirmed())
            .await?;
        trace!("polling slot {}", slot);
        if let Some(last_slot) = last_slot {
            if last_slot + 1 == slot {
                break slot;
            }
        }
        last_slot = Some(slot);
        tokio::time::sleep_until(iteration_ends_at).await;
        i += 1;
    };
    Ok(send_slot)
}<|MERGE_RESOLUTION|>--- conflicted
+++ resolved
@@ -67,7 +67,6 @@
         .await
         .context("get slot afterwards")?;
 
-<<<<<<< HEAD
     if after_send_slot - send_slot > 0 {
         warn!(
             "Slot advanced during sending transactions: {} -> {}",
@@ -76,17 +75,10 @@
     } else {
         debug!(
             "Slot did not advance during sending transactions: {} -> {}",
-            send_slot, after_send_slot
-        );
-    }
-=======
-    // optimal value is "0"
-    debug!(
-        "Sent {} transactions within {} slots",
-        txs.len(),
-        after_send_slot - send_slot
-    );
->>>>>>> 0568dc79
+            send_slot,
+        after_send_slot
+        );
+    }
 
     let num_sent_ok = batch_sigs_or_fails
         .iter()
@@ -163,16 +155,10 @@
                 .expect("get signature statuses");
             batch_status.extend(chunk_responses.value);
         }
-<<<<<<< HEAD
         if status_started_at.elapsed() > Duration::from_millis(500) {
             warn!(
                 "SLOW get_signature_statuses for {} transactions took {:?}",
                 tx_batch.len(),
-=======
-        if status_started_at.elapsed() > Duration::from_millis(100) {
-            warn!(
-                "SLOW get_signature_statuses took {:?}",
->>>>>>> 0568dc79
                 status_started_at.elapsed()
             );
         }
@@ -219,18 +205,12 @@
             break 'polling_loop;
         }
 
-<<<<<<< HEAD
         if Instant::now() > timeout_at {
             warn!(
                 "Timeout waiting for transactions to confirm after {} iterations",
                 iteration
             );
             break 'polling_loop;
-=======
-        if started_at.elapsed() > Duration::from_millis(max_timeout_ms) {
-            info!("Timeout waiting for transactions to confirmed after {} iterations - giving up on {}", iteration, pending_status_set.len());
-            break 'pooling_loop;
->>>>>>> 0568dc79
         }
 
         // avg 2 samples per slot
