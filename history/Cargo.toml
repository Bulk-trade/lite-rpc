[package]
name = "solana-lite-rpc-history"
version = "0.2.3"
edition = "2021"
description = "History implementations used by solana lite rpc"
rust-version = "1.70.0"
repository = "https://github.com/blockworks-foundation/lite-rpc"
license = "AGPL"

[dependencies]
solana-sdk = { workspace = true }
solana-transaction-status = { workspace = true }
solana-rpc-client = { workspace = true }

dashmap = {workspace = true}
async-trait = { workspace = true }
tokio = { version = "1.28.2", features = ["full", "fs"]}
tokio-util = "0.7"

solana-lite-rpc-core = {workspace = true}
<<<<<<< HEAD
solana-lite-rpc-cluster-endpoints = { workspace = true }
=======
solana-lite-rpc-cluster-endpoints = {workspace = true}
>>>>>>> 705a08c2
solana-rpc-client-api = {workspace = true}
native-tls = { workspace = true }
postgres-native-tls = { workspace = true }
anyhow = { workspace = true }
log = {workspace = true}
tracing-subscriber = { workspace = true, features = ["std", "env-filter"] }
chrono = {workspace = true}
serde = { workspace = true }
serde_json = { workspace = true }
jsonrpsee = { workspace = true }
bincode = {workspace = true}
base64 = {workspace = true}
itertools = {workspace = true}
rangetools = {workspace = true}
tokio-postgres = { version = "0.7.8", features = ["with-chrono-0_4"] }
futures = {workspace = true}
futures-util = {workspace = true}
bytes = "1.5.0"
rand = "0.8.5"

[dev-dependencies]
tracing-subscriber = { workspace = true }<|MERGE_RESOLUTION|>--- conflicted
+++ resolved
@@ -18,11 +18,7 @@
 tokio-util = "0.7"
 
 solana-lite-rpc-core = {workspace = true}
-<<<<<<< HEAD
-solana-lite-rpc-cluster-endpoints = { workspace = true }
-=======
 solana-lite-rpc-cluster-endpoints = {workspace = true}
->>>>>>> 705a08c2
 solana-rpc-client-api = {workspace = true}
 native-tls = { workspace = true }
 postgres-native-tls = { workspace = true }
