use std::ops::RangeInclusive;
use std::sync::Arc;
use std::time::Instant;

use anyhow::{Context, Result};
use async_trait::async_trait;
use itertools::Itertools;
use log::{debug, info, trace, warn};
use solana_lite_rpc_core::{
    structures::{epoch::EpochCache, produced_block::ProducedBlock},
    traits::block_storage_interface::BlockStorageInterface,
};
use solana_rpc_client_api::config::RpcBlockConfig;
use solana_sdk::{slot_history::Slot, stake_history::Epoch};
use tokio::sync::RwLock;
use tokio_postgres::error::SqlState;
use solana_lite_rpc_core::structures::epoch::EpochRef;

use crate::postgres::{
    postgres_block::PostgresBlock, postgres_session::PostgresSessionCache,
    postgres_transaction::PostgresTransaction,
};
use crate::postgres::postgres_epoch::PostgresEpoch;
use crate::postgres::postgres_session::PostgresSession;

const LITERPC_ROLE: &str = "r_literpc";

#[derive(Default, Clone, Copy)]
pub struct PostgresData {
    // from_slot: Slot,
    // to_slot: Slot,
    // current_epoch: Epoch,
}

pub struct PostgresBlockStore {
    session_cache: PostgresSessionCache,
    epoch_cache: EpochCache,
    // postgres_data: Arc<RwLock<PostgresData>>,
}

impl PostgresBlockStore {

    pub async fn new(epoch_cache: EpochCache) -> Self {
        let session_cache = PostgresSessionCache::new().await.unwrap();
        // let postgres_data = Arc::new(RwLock::new(PostgresData::default()));

        Self::check_role(&session_cache).await;

        Self {
            session_cache,
            epoch_cache,
            // postgres_data,
        }
    }

    async fn check_role(session_cache: &PostgresSessionCache) {
        let role = LITERPC_ROLE;
        let statement = format!("SELECT 1 FROM pg_roles WHERE rolname='{role}'");
        let count = session_cache.get_session().await.expect("must get session")
            .execute(&statement, &[]).await
            .expect("must execute query to check for role");

        if count == 0 {
            panic!("Missing mandatory postgres role '{}' for Lite RPC - see permissions.sql", role);
        } else {
            info!("Self check - found postgres role '{}'", role);
        }
    }

    async fn start_new_epoch_if_necessary(&self, epoch: EpochRef) -> Result<()> {
        // create schema for new epoch
        let schema_name = PostgresEpoch::build_schema_name(epoch);
        let session = self.get_session().await;

        let statement = PostgresEpoch::build_create_schema_statement(epoch);
        // note: requires GRANT CREATE ON DATABASE xyz
        let result_create_schema = session.execute_simple(&statement).await;
        if let Err(err) = result_create_schema {
            if err.code().map(|sqlstate| sqlstate == &SqlState::DUPLICATE_SCHEMA).unwrap_or(false) {
                // TODO: do we want to allow this; continuing with existing epoch schema might lead to inconsistent data in blocks and transactions table
<<<<<<< HEAD
                info!("Schema for epoch {} already exists - data will be appended", epoch);
=======
                warn!("Schema {} for epoch {} already exists - data will be appended", schema_name, epoch);
>>>>>>> b880db22
                return Ok(());
            } else {
                return Err(err).context("create schema for new epoch");
            }
        }

        // set permissions for new schema
        let statement = build_assign_permissions_statements(epoch);
        session.execute_simple(&statement).await
            .context("Set postgres permissions for new schema")?;

        // Create blocks table
        let statement = PostgresBlock::build_create_table_statement(epoch);
        session.execute_simple(&statement).await
            .context("create blocks table for new epoch")?;

        // create transaction table
        let statement = PostgresTransaction::build_create_table_statement(epoch);
        session.execute_simple(&statement).await
            .context("create transaction table for new epoch")?;

        // add foreign key constraint between transactions and blocks
        let statement = PostgresTransaction::build_foreign_key_statement(epoch);
        session.execute_simple(&statement).await
            .context("create foreign key constraint between transactions and blocks")?;

        info!("Start new epoch in postgres schema {}", schema_name);
        Ok(())
    }

    async fn get_session(&self) -> PostgresSession {
        self
            .session_cache
            .get_session()
            .await
            .expect("should get new postgres session")
    }
}

fn build_assign_permissions_statements(epoch: EpochRef) -> String {
    let role = LITERPC_ROLE;
    let schema = PostgresEpoch::build_schema_name(epoch);

    format!(
        r#"
        GRANT USAGE ON SCHEMA {schema} TO {role};
        GRANT ALL ON ALL TABLES IN SCHEMA {schema} TO {role};
        ALTER DEFAULT PRIVILEGES IN SCHEMA {schema} GRANT ALL ON TABLES TO {role};
    "#)
}

#[async_trait]
impl BlockStorageInterface for PostgresBlockStore {
    async fn save(&self, block: &ProducedBlock) -> Result<()> {
        let started = Instant::now();
        trace!("Saving block {} to postgres storage...", block.slot);

        // let PostgresData { current_epoch, .. } = { *self.postgres_data.read().await };

        let slot = block.slot;
        let transactions = block
            .transactions
            .iter()
            .map(|x| PostgresTransaction::new(x, slot))
            .collect_vec();
        let postgres_block = PostgresBlock::from(block);

        let epoch = self.epoch_cache.get_epoch_at_slot(slot);
        self.start_new_epoch_if_necessary(epoch.into()).await?;

        let session = self.get_session().await;

        postgres_block.save(&session, epoch.into()).await?;

        const NUM_TX_PER_CHUNK: usize = 100;

        // save transaction
        let chunks = transactions.chunks(NUM_TX_PER_CHUNK);
        for chunk in chunks {
            PostgresTransaction::save_transaction_batch(&session, epoch.into(), slot, chunk).await?;
        }
        debug!("Saving block {} with {} txs to postgres took {:.2}ms",
            slot, transactions.len(), started.elapsed().as_secs_f64() * 1000.0);
        Ok(())
    }

    async fn get(&self, slot: Slot) -> Result<ProducedBlock> {
        let range = self.get_slot_range().await;
        if range.contains(&slot) {}
        todo!()
    }

    async fn get_slot_range(&self) -> RangeInclusive<Slot> {

        let session = self.get_session().await;
        let query = format!(
            r#"
                SELECT replace(schema_name,'{schema_prefix}','')::bigint as epoch_number
                FROM information_schema.schemata
                WHERE schema_name like '{schema_prefix}%'
                ORDER BY epoch_number
            "#,
            schema_prefix = "rpc2a_epoch_");
        let epochs = session.query_list(&query, &[]).await.unwrap();
        for epoch in epochs {

            println!("epoch: {:?}", epoch);
        }

        // let lk = self.postgres_data.read().await;
        // lk.from_slot..lk.to_slot + 1
        todo!()
    }
}



#[cfg(test)]
mod tests {
    use std::str::FromStr;
    use solana_sdk::commitment_config::CommitmentConfig;
    use solana_sdk::signature::Signature;
    use solana_lite_rpc_core::structures::produced_block::TransactionInfo;
    use super::*;

    #[tokio::test]
    #[ignore]
    async fn test_save_block() {
        tracing_subscriber::fmt::init();

        std::env::set_var("PG_CONFIG", "host=localhost dbname=literpc3 user=literpc_app password=litelitesecret sslmode=disable");
        let _postgres_session_cache = PostgresSessionCache::new().await.unwrap();
        let epoch_cache = EpochCache::new_for_tests();

        let postgres_block_store = PostgresBlockStore::new(epoch_cache.clone()).await;

        postgres_block_store.save(&create_test_block()).await.unwrap();


    }

    fn create_test_block() -> ProducedBlock {

        let sig1 = Signature::from_str("5VBroA4MxsbZdZmaSEb618WRRwhWYW9weKhh3md1asGRx7nXDVFLua9c98voeiWdBE7A9isEoLL7buKyaVRSK1pV").unwrap();
        let sig2 = Signature::from_str("3d9x3rkVQEoza37MLJqXyadeTbEJGUB6unywK4pjeRLJc16wPsgw3dxPryRWw3UaLcRyuxEp1AXKGECvroYxAEf2").unwrap();

        ProducedBlock {
            block_height: 42,
            blockhash: "blockhash".to_string(),
            previous_blockhash: "previous_blockhash".to_string(),
            parent_slot: 666,
            slot: 223555999,
            transactions: vec![
                create_test_tx(sig1),
                create_test_tx(sig2),
            ],
            // TODO double if this is unix millis or seconds
            block_time: 1699260872000,
            commitment_config: CommitmentConfig::finalized(),
            leader_id: None,
            rewards: None,
        }
    }

    fn create_test_tx(signature: Signature) -> TransactionInfo {
        TransactionInfo {
            signature: signature.to_string(),
            err: None,
            cu_requested: Some(40000),
            prioritization_fees: Some(5000),
            cu_consumed: Some(32000),
            recent_blockhash: "recent_blockhash".to_string(),
            message: "some message".to_string(),
        }
    }
}

<|MERGE_RESOLUTION|>--- conflicted
+++ resolved
@@ -78,11 +78,7 @@
         if let Err(err) = result_create_schema {
             if err.code().map(|sqlstate| sqlstate == &SqlState::DUPLICATE_SCHEMA).unwrap_or(false) {
                 // TODO: do we want to allow this; continuing with existing epoch schema might lead to inconsistent data in blocks and transactions table
-<<<<<<< HEAD
-                info!("Schema for epoch {} already exists - data will be appended", epoch);
-=======
-                warn!("Schema {} for epoch {} already exists - data will be appended", schema_name, epoch);
->>>>>>> b880db22
+                info!("Schema {} for epoch {} already exists - data will be appended", schema_name, epoch);
                 return Ok(());
             } else {
                 return Err(err).context("create schema for new epoch");
