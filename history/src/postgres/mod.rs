--- conflicted
+++ resolved
@@ -1,9 +1,5 @@
-<<<<<<< HEAD
-=======
-pub mod postgres_block;
+pub mod postgres_session;
 pub mod postgres_config;
->>>>>>> 62bdfd3c
-pub mod postgres_session;
 
 pub mod postgres_block;
 pub mod postgres_epoch;
