use crate::grpc_subscription::from_grpc_block_update;
use anyhow::{bail, Context};
use futures::{Stream, StreamExt};
use geyser_grpc_connector::grpc_subscription_autoreconnect_tasks::create_geyser_autoconnection_task;
use geyser_grpc_connector::grpcmultiplex_fastestwins::FromYellowstoneExtractor;
use geyser_grpc_connector::{GeyserFilter, GrpcSourceConfig, Message};
use itertools::Itertools;
use log::{debug, info, trace, warn};
use merge_streams::MergeStreams;
use solana_lite_rpc_core::structures::produced_block::ProducedBlock;
use solana_lite_rpc_core::structures::slot_notification::SlotNotification;
use solana_lite_rpc_core::AnyhowJoinHandle;
use solana_sdk::clock::Slot;
use solana_sdk::commitment_config::CommitmentConfig;
use std::collections::{BTreeSet, HashMap, HashSet};
use std::sync::mpsc::Sender;
use std::time::Duration;
use tokio::sync::broadcast::Receiver;
use tokio::sync::mpsc::UnboundedSender;
use tokio::task::AbortHandle;
use tokio::time::sleep;
use tokio_stream::wrappers::ReceiverStream;
use tracing::info_span;
use yellowstone_grpc_proto::geyser::subscribe_update::UpdateOneof;
use yellowstone_grpc_proto::geyser::SubscribeUpdate;
use tracing::{debug_span, instrument, trace_span, warn_span};

/// connect to all sources provided using transparent autoconnection task
/// shutdown handling:
/// - task will shutdown of the receiver side of block_sender gets closed
/// - will also shutdown the grpc autoconnection task(s)
fn create_grpc_multiplex_processed_block_stream(
    grpc_sources: &Vec<GrpcSourceConfig>,
    block_sender: tokio::sync::mpsc::Sender<ProducedBlock>,
) -> Vec<AbortHandle> {
    let commitment_config = CommitmentConfig::processed();

    let mut channels = vec![];
    for grpc_source in grpc_sources {
        // tasks will be shutdown automatically if the channel gets closed
        let (_jh_geyser_task, message_channel) = create_geyser_autoconnection_task(
            grpc_source.clone(),
            GeyserFilter(commitment_config).blocks_and_txs(),
        );
        channels.push(message_channel)
    }

    let source_channels = channels.into_iter().map(ReceiverStream::new).collect_vec();
    let mut fused_streams = source_channels.merge();

<<<<<<< HEAD
    let jh_merging_streams = tokio::task::spawn(async move {
        info_span!("multiplexed_processed_block_stream_task");
        let mut slots_processed = BTreeSet::<u64>::new();
        loop {
            const MAX_SIZE: usize = 1024;
            match fused_streams.next().await {
                Some(Message::GeyserSubscribeUpdate(subscribe_update)) => {
                    let mapfilter =
                        map_block_from_yellowstone_update(*subscribe_update, commitment_config);
                    if let Some((slot, produced_block)) = mapfilter {
                        let commitment_level_block = produced_block.commitment_config.commitment;
                        // check if the slot is in the map, if not check if the container is half full and the slot in question is older than the lowest value
                        // it means that the slot is too old to process
                        if !slots_processed.contains(&slot)
                            && (slots_processed.len() < MAX_SIZE / 2
                                || slot > slots_processed.first().cloned().unwrap_or_default())
                        {
                            let send_result = block_sender
                                .send(produced_block).await
                                .context("Send block to channel");
                            if send_result.is_err() {
                                warn!("Block channel receiver is closed - aborting");
                                return;
                            }

                            trace!(
                                "emitted block #{}@{} from multiplexer",
                                slot,
                                commitment_level_block
                            );

                            slots_processed.insert(slot);
                            if slots_processed.len() > MAX_SIZE {
                                slots_processed.pop_first();
                            }
                        }
                    }
                }
                Some(Message::Connecting(attempt)) => {
                    if attempt > 1 {
                        warn!(
                            "Multiplexed geyser stream performs reconnect attempt {}",
                            attempt
                        );
                    }
                }
                None => {
                    warn!("Multiplexed geyser source stream terminated - aborting task");
                    return;
                }
=======
impl FromYellowstoneExtractor for BlockMetaHashExtractor {
    type Target = String;
    #[tracing::instrument(skip_all)]
    fn map_yellowstone_update(&self, update: SubscribeUpdate) -> Option<(u64, String)> {
        match update.update_oneof {
            Some(UpdateOneof::BlockMeta(block_meta)) => {
                Some((block_meta.slot, block_meta.blockhash))
>>>>>>> 2329271b
            }
        } // -- END receiver loop
    });
    vec![jh_merging_streams.abort_handle()]
}

fn create_grpc_multiplex_block_meta_task(
    grpc_sources: &Vec<GrpcSourceConfig>,
    block_meta_sender: tokio::sync::mpsc::Sender<BlockMeta>,
    commitment_config: CommitmentConfig,
) -> Vec<AbortHandle> {

    let mut channels = vec![];
    for grpc_source in grpc_sources {
        // tasks will be shutdown automatically if the channel gets closed
        let (_jh_geyser_task, message_channel) = create_geyser_autoconnection_task(
            grpc_source.clone(),
            GeyserFilter(commitment_config).blocks_meta(),
        );
        channels.push(message_channel)
    }

    let source_channels = channels.into_iter().map(ReceiverStream::new).collect_vec();
    let mut fused_streams = source_channels.merge();

    let jh_merging_streams = tokio::task::spawn(async move {
        info_span!("multiplexed_block_meta_stream_task");
        let mut tip: Slot = 0;
        loop {
<<<<<<< HEAD
            match fused_streams.next().await {
                Some(Message::GeyserSubscribeUpdate(subscribe_update)) => {
                    if let Some(update) = subscribe_update.update_oneof {
                        match update {
                            UpdateOneof::BlockMeta(block_meta) => {
                                let proposed_slot = block_meta.slot;
                                if proposed_slot > tip {
                                    tip = proposed_slot;
                                    let block_meta = BlockMeta {
                                        blockhash: block_meta.blockhash,
                                    };
                                    let send_result = block_meta_sender
                                        .send(block_meta).await
                                        .context("Send block to channel");
                                    if send_result.is_err() {
                                        warn!("Block channel receiver is closed - aborting");
                                        return;
                                    }
                                }
                            }
                            _ => {}
                        }
                    }
                }
                Some(Message::Connecting(attempt)) => {
                    if attempt > 1 {
                        warn!(
                            "Multiplexed geyser stream performs reconnect attempt {}",
                            attempt
                        );
=======
            let block_message = futures::stream::select_all(streams.clone()).next().await;
            const MAX_SIZE: usize = 1024;
            if let Some(block) = block_message {
                debug_span!("grpc_multiplex_processed_block_stream", ?block.slot);
                let slot = block.slot;
                // check if the slot is in the map, if not check if the container is half full and the slot in question is older than the lowest value
                // it means that the slot is too old to process
                if !slots_processed.contains(&slot)
                    && (slots_processed.len() < MAX_SIZE / 2
                        || slot > slots_processed.first().cloned().unwrap_or_default())
                {
                    processed_block_sender
                        .send(from_grpc_block_update(block, commitment_config))
                        .context("Issue to send confirmed block")?;
                    slots_processed.insert(slot);
                    if slots_processed.len() > MAX_SIZE {
                        slots_processed.pop_first();
>>>>>>> 2329271b
                    }
                }
                None => {
                    warn!("Multiplexed geyser source stream terminated - aborting task");
                    return;
                }
            }
        } // -- END receiver loop
    });

    vec![jh_merging_streams.abort_handle()]
}

fn create_grpc_multiplex_block_meta_stream(
    grpc_sources: &Vec<GrpcSourceConfig>,
    commitment_config: CommitmentConfig,
) -> impl Stream<Item = BlockMeta> {
    let mut channels = vec![];
    for grpc_source in grpc_sources {
        let (_jh_geyser_task, message_channel) = create_geyser_autoconnection_task(
            grpc_source.clone(),
            GeyserFilter(commitment_config).blocks_meta(),
        );
        channels.push(message_channel)
    }

    let source_channels = channels.into_iter().map(ReceiverStream::new).collect_vec();

    assert!(
        commitment_config != CommitmentConfig::processed(),
        "fastestwins strategy must not be used for processed level"
    );
    geyser_grpc_connector::grpcmultiplex_fastestwins::create_multiplexed_stream(
        source_channels,
        BlockMetaExtractor(commitment_config),
    )
}

/// connect to multiple grpc sources to consume processed blocks and block status update
/// emits full blocks for commitment levels processed, confirmed, finalized in that order
/// the channel must never be closed
pub fn create_grpc_multiplex_blocks_subscription(
    grpc_sources: Vec<GrpcSourceConfig>,
) -> (Receiver<ProducedBlock>, AnyhowJoinHandle) {
    info!("Setup grpc multiplexed blocks connection...");
    if grpc_sources.is_empty() {
        info!("- no grpc connection configured");
    }
    for grpc_source in &grpc_sources {
        info!("- connection to {}", grpc_source);
    }

    // return value is the broadcast receiver
    // must NEVER be closed form inside this method
    let (producedblock_sender, blocks_output_stream) =
        tokio::sync::broadcast::channel::<ProducedBlock>(32);

    let mut reconnect_attempts = 0;

    // task MUST not terminate but might be aborted from outside
    let jh_block_emitter_task = tokio::task::spawn(async move {
        info_span!("multiplexed_blocks_task");

        loop {
            // channel must NEVER GET CLOSED
            let (processed_block_sender, mut processed_block_reciever) =
                tokio::sync::mpsc::channel::<ProducedBlock>(10); // experiemental

            let (block_meta_sender_confirmed, mut block_meta_reciever_confirmed) = tokio::sync::mpsc::channel::<BlockMeta>(10);
            let (block_meta_sender_finalized, mut block_meta_reciever_finalized) = tokio::sync::mpsc::channel::<BlockMeta>(10);

            let processed_block_sender = processed_block_sender.clone();
            reconnect_attempts += 1;
            if reconnect_attempts > 1 {
                warn!(
                    "Multiplexed geyser stream performs reconnect attempt {}",
                    reconnect_attempts
                );
            }

            // tasks which should be cleaned up uppon reconnect
            let mut task_list: Vec<AbortHandle> = vec![];

            let processed_blocks_tasks =
                create_grpc_multiplex_processed_block_stream(&grpc_sources, processed_block_sender);
            task_list.extend(processed_blocks_tasks);

            let jh_meta_task_confirmed = create_grpc_multiplex_block_meta_task(&grpc_sources, block_meta_sender_confirmed, CommitmentConfig::confirmed());
            task_list.extend(jh_meta_task_confirmed);
            let jh_meta_task_finalized = create_grpc_multiplex_block_meta_task(&grpc_sources, block_meta_sender_finalized, CommitmentConfig::finalized());
            task_list.extend(jh_meta_task_finalized);

            // let confirmed_blockmeta_stream = create_grpc_multiplex_block_meta_stream(
            //     &grpc_sources,
            //     CommitmentConfig::confirmed(),
            // );
            // let finalized_blockmeta_stream = create_grpc_multiplex_block_meta_stream(
            //     &grpc_sources,
            //     CommitmentConfig::finalized(),
            // );

            // by blockhash
            // this map consumes sigificant amount of memory constrainted by CLEANUP_SLOTS_BEHIND_FINALIZED
            let mut recent_processed_blocks = HashMap::<String, ProducedBlock>::new();
            // both streams support backpressure, see log:
            // grpc_subscription_autoreconnect_tasks: downstream receiver did not pick put message for 500ms - keep waiting
            // let mut confirmed_blockmeta_stream = std::pin::pin!(confirmed_blockmeta_stream);
            // let mut finalized_blockmeta_stream = std::pin::pin!(finalized_blockmeta_stream);

            let mut cleanup_tick = tokio::time::interval(Duration::from_secs(5));
            let mut last_finalized_slot: Slot = 0;
            const CLEANUP_SLOTS_BEHIND_FINALIZED: u64 = 100;
            let mut cleanup_without_recv_full_blocks: u8 = 0;
            let mut cleanup_without_confirmed_recv_blocks_meta: u8 = 0;
            let mut cleanup_without_finalized_recv_blocks_meta: u8 = 0;
            let mut confirmed_block_not_yet_processed = HashSet::<String>::new();

            //  start logging errors when we recieve first finalized block
            let mut startup_completed = false;
            const MAX_ALLOWED_CLEANUP_WITHOUT_RECV: u8 = 12; // 12*5 = 60s without recving data
            'recv_loop: loop {
                tokio::select! {
                    processed_block = processed_block_reciever.recv() => {
                            cleanup_without_recv_full_blocks = 0;


                            let processed_block = processed_block.expect("processed block from stream");
                            trace!("got processed block {} with blockhash {}",
                                processed_block.slot, processed_block.blockhash.clone());
                            if let Err(e) = producedblock_sender.send(processed_block.clone()) {
                                warn!("produced block channel has no receivers {e:?}");
                            }
                            if confirmed_block_not_yet_processed.remove(&processed_block.blockhash) {
                                if let Err(e) = producedblock_sender.send(processed_block.to_confirmed_block()) {
                                    warn!("produced block channel has no receivers while trying to send confirmed block {e:?}");
                                }
                            }
                            recent_processed_blocks.insert(processed_block.blockhash.clone(), processed_block);
                        },
                        meta_confirmed = block_meta_reciever_confirmed.recv() => {
                            cleanup_without_confirmed_recv_blocks_meta = 0;
                            let meta_confirmed = meta_confirmed.expect("confirmed block meta from stream");
                            let blockhash = meta_confirmed.blockhash;
                            if let Some(cached_processed_block) = recent_processed_blocks.get(&blockhash) {
                                let confirmed_block = cached_processed_block.to_confirmed_block();
                                debug!("got confirmed blockmeta {} with blockhash {}",
                                    confirmed_block.slot, confirmed_block.blockhash.clone());
                                if let Err(e) = producedblock_sender.send(confirmed_block) {
                                    warn!("confirmed block channel has no receivers {e:?}");
                                }
                            } else {
                                confirmed_block_not_yet_processed.insert(blockhash.clone());
                                log::debug!("backlog of not yet confirmed blocks: {}; recent blocks map size: {}",
                                confirmed_block_not_yet_processed.len(), recent_processed_blocks.len());
                            }
                        },
                        meta_finalized = block_meta_reciever_finalized.recv() => {
                            cleanup_without_finalized_recv_blocks_meta = 0;
                            let meta_finalized = meta_finalized.expect("finalized block meta from stream");
                            let blockhash = meta_finalized.blockhash;
                            if let Some(cached_processed_block) = recent_processed_blocks.remove(&blockhash) {
                                let finalized_block = cached_processed_block.to_finalized_block();
                                last_finalized_slot = finalized_block.slot;
                                startup_completed = true;
                                debug!("got finalized blockmeta {} with blockhash {}",
                                    finalized_block.slot, finalized_block.blockhash.clone());
                                if let Err(e) = producedblock_sender.send(finalized_block) {
                                    warn!("Finalized block channel has no receivers {e:?}");
                                }
                            } else if startup_completed {
                                // this warning is ok for first few blocks when we start lrpc
                                log::warn!("finalized block meta received for blockhash {} which was never seen or already emitted", blockhash);
                            }
                        },
                    _ = cleanup_tick.tick() => {
                         // timebased restart
                        if cleanup_without_recv_full_blocks > MAX_ALLOWED_CLEANUP_WITHOUT_RECV ||
                            cleanup_without_confirmed_recv_blocks_meta > MAX_ALLOWED_CLEANUP_WITHOUT_RECV ||
                            cleanup_without_finalized_recv_blocks_meta > MAX_ALLOWED_CLEANUP_WITHOUT_RECV {
                            log::error!("block or block meta geyser stream stopped - restarting multiplexer ({}-{}-{})",
                            cleanup_without_recv_full_blocks, cleanup_without_confirmed_recv_blocks_meta, cleanup_without_finalized_recv_blocks_meta,);
                            // throttle a bit
                            sleep(Duration::from_millis(1500)).await;
                            break 'recv_loop;
                        }
                        cleanup_without_recv_full_blocks += 1;
                        cleanup_without_confirmed_recv_blocks_meta += 1;
                        cleanup_without_finalized_recv_blocks_meta += 1;
                        let size_before = recent_processed_blocks.len();
                        recent_processed_blocks.retain(|_blockhash, block| {
                            last_finalized_slot == 0 || block.slot > last_finalized_slot.saturating_sub(CLEANUP_SLOTS_BEHIND_FINALIZED)
                        });
                        let cnt_cleaned = size_before.saturating_sub(recent_processed_blocks.len());
                        if cnt_cleaned > 0 {
                            debug!("cleaned {} processed blocks from cache", cnt_cleaned);
                        }
                    }
                }
            } // -- END receiver loop
            task_list.iter().for_each(|task| task.abort());
        } // -- END reconnect loop
    });

    (blocks_output_stream, jh_block_emitter_task)
}

pub fn create_grpc_multiplex_processed_slots_subscription(
    grpc_sources: Vec<GrpcSourceConfig>,
) -> (Receiver<SlotNotification>, AnyhowJoinHandle) {
    const COMMITMENT_CONFIG: CommitmentConfig = CommitmentConfig::processed();
    info!("Setup grpc multiplexed slots connection...");
    if grpc_sources.is_empty() {
        info!("- no grpc connection configured");
    }
    for grpc_source in &grpc_sources {
        info!("- connection to {}", grpc_source);
    }

    // multiplexed_messages_sender must not be closed from inside this method
    let (multiplexed_messages_sender, multiplexed_messages_rx) =
        tokio::sync::broadcast::channel(32);

    // task MUST not terminate but might be aborted from outside
    let jh_multiplex_task = tokio::spawn(async move {
        info_span!("multiplexed_processed_slots_task");
        loop {
            let mut channels = vec![];
            for grpc_source in &grpc_sources {
                // tasks will be shutdown automatically if the channel gets closed
                let (_jh_geyser_task, message_channel) = create_geyser_autoconnection_task(
                    grpc_source.clone(),
                    GeyserFilter(COMMITMENT_CONFIG).slots(),
                );
                channels.push(message_channel)
            }

            let source_channels = channels.into_iter().map(ReceiverStream::new).collect_vec();
            let mut fused_streams = source_channels.merge();

            'recv_loop: loop {
                let next =
                    tokio::time::timeout(Duration::from_secs(30), fused_streams.next()).await;
                match next {
                    Ok(Some(Message::GeyserSubscribeUpdate(slot_update))) => {
                        let mapfilter = map_slot_from_yellowstone_update(*slot_update);
                        if let Some(slot) = mapfilter {
                            let send_result = multiplexed_messages_sender
                                .send(SlotNotification {
                                    processed_slot: slot,
                                    estimated_processed_slot: slot,
                                })
                                .context("Send slot to channel");
                            if send_result.is_err() {
                                warn!("Slot channel receiver is closed - aborting");
                                bail!("Slot channel receiver is closed - aborting");
                            }

                            trace!(
                                "emitted slot #{}@{} from multiplexer",
                                slot,
                                COMMITMENT_CONFIG.commitment
                            );
                        }
                    }
                    Ok(Some(Message::Connecting(attempt))) => {
                        if attempt > 1 {
                            warn!(
                                "Multiplexed geyser slot stream performs reconnect attempt {}",
                                attempt
                            );
                        }
                    }
                    Ok(None) => {}
                    Err(_elapsed) => {
                        warn!("Multiplexed geyser slot stream timeout - reconnect");
                        // throttle
                        sleep(Duration::from_millis(1500)).await;
                        break 'recv_loop;
                    }
                }
            } // -- END receiver loop
        } // -- END reconnect loop
    });

    (multiplexed_messages_rx, jh_multiplex_task)
}

struct BlockMeta {
    pub blockhash: String,
}

struct BlockMetaExtractor(CommitmentConfig);

impl FromYellowstoneExtractor for BlockMetaExtractor {
    type Target = BlockMeta;
    fn map_yellowstone_update(&self, update: SubscribeUpdate) -> Option<(u64, BlockMeta)> {
        match update.update_oneof {
            Some(UpdateOneof::BlockMeta(block_meta)) => Some((
                block_meta.slot,
                BlockMeta {
                    blockhash: block_meta.blockhash,
                },
            )),
            _ => None,
        }
    }
}

fn map_slot_from_yellowstone_update(update: SubscribeUpdate) -> Option<Slot> {
    match update.update_oneof {
        Some(UpdateOneof::Slot(update_slot_message)) => Some(update_slot_message.slot),
        _ => None,
    }
}

fn map_block_from_yellowstone_update(
    update: SubscribeUpdate,
    commitment_config: CommitmentConfig,
) -> Option<(Slot, ProducedBlock)> {
    match update.update_oneof {
        Some(UpdateOneof::Block(update_block_message)) => {
            let block = from_grpc_block_update(update_block_message, commitment_config);
            Some((block.slot, block))
        }
        _ => None,
    }
}<|MERGE_RESOLUTION|>--- conflicted
+++ resolved
@@ -21,9 +21,9 @@
 use tokio::time::sleep;
 use tokio_stream::wrappers::ReceiverStream;
 use tracing::info_span;
+use tracing::{debug_span, instrument, trace_span, warn_span};
 use yellowstone_grpc_proto::geyser::subscribe_update::UpdateOneof;
 use yellowstone_grpc_proto::geyser::SubscribeUpdate;
-use tracing::{debug_span, instrument, trace_span, warn_span};
 
 /// connect to all sources provided using transparent autoconnection task
 /// shutdown handling:
@@ -48,7 +48,6 @@
     let source_channels = channels.into_iter().map(ReceiverStream::new).collect_vec();
     let mut fused_streams = source_channels.merge();
 
-<<<<<<< HEAD
     let jh_merging_streams = tokio::task::spawn(async move {
         info_span!("multiplexed_processed_block_stream_task");
         let mut slots_processed = BTreeSet::<u64>::new();
@@ -59,6 +58,7 @@
                     let mapfilter =
                         map_block_from_yellowstone_update(*subscribe_update, commitment_config);
                     if let Some((slot, produced_block)) = mapfilter {
+                        debug_span!("grpc_multiplex_processed_block_stream", ?produced_block.slot);
                         let commitment_level_block = produced_block.commitment_config.commitment;
                         // check if the slot is in the map, if not check if the container is half full and the slot in question is older than the lowest value
                         // it means that the slot is too old to process
@@ -67,7 +67,8 @@
                                 || slot > slots_processed.first().cloned().unwrap_or_default())
                         {
                             let send_result = block_sender
-                                .send(produced_block).await
+                                .send(produced_block)
+                                .await
                                 .context("Send block to channel");
                             if send_result.is_err() {
                                 warn!("Block channel receiver is closed - aborting");
@@ -99,15 +100,6 @@
                     warn!("Multiplexed geyser source stream terminated - aborting task");
                     return;
                 }
-=======
-impl FromYellowstoneExtractor for BlockMetaHashExtractor {
-    type Target = String;
-    #[tracing::instrument(skip_all)]
-    fn map_yellowstone_update(&self, update: SubscribeUpdate) -> Option<(u64, String)> {
-        match update.update_oneof {
-            Some(UpdateOneof::BlockMeta(block_meta)) => {
-                Some((block_meta.slot, block_meta.blockhash))
->>>>>>> 2329271b
             }
         } // -- END receiver loop
     });
@@ -119,7 +111,6 @@
     block_meta_sender: tokio::sync::mpsc::Sender<BlockMeta>,
     commitment_config: CommitmentConfig,
 ) -> Vec<AbortHandle> {
-
     let mut channels = vec![];
     for grpc_source in grpc_sources {
         // tasks will be shutdown automatically if the channel gets closed
@@ -137,7 +128,6 @@
         info_span!("multiplexed_block_meta_stream_task");
         let mut tip: Slot = 0;
         loop {
-<<<<<<< HEAD
             match fused_streams.next().await {
                 Some(Message::GeyserSubscribeUpdate(subscribe_update)) => {
                     if let Some(update) = subscribe_update.update_oneof {
@@ -150,7 +140,8 @@
                                         blockhash: block_meta.blockhash,
                                     };
                                     let send_result = block_meta_sender
-                                        .send(block_meta).await
+                                        .send(block_meta)
+                                        .await
                                         .context("Send block to channel");
                                     if send_result.is_err() {
                                         warn!("Block channel receiver is closed - aborting");
@@ -168,25 +159,6 @@
                             "Multiplexed geyser stream performs reconnect attempt {}",
                             attempt
                         );
-=======
-            let block_message = futures::stream::select_all(streams.clone()).next().await;
-            const MAX_SIZE: usize = 1024;
-            if let Some(block) = block_message {
-                debug_span!("grpc_multiplex_processed_block_stream", ?block.slot);
-                let slot = block.slot;
-                // check if the slot is in the map, if not check if the container is half full and the slot in question is older than the lowest value
-                // it means that the slot is too old to process
-                if !slots_processed.contains(&slot)
-                    && (slots_processed.len() < MAX_SIZE / 2
-                        || slot > slots_processed.first().cloned().unwrap_or_default())
-                {
-                    processed_block_sender
-                        .send(from_grpc_block_update(block, commitment_config))
-                        .context("Issue to send confirmed block")?;
-                    slots_processed.insert(slot);
-                    if slots_processed.len() > MAX_SIZE {
-                        slots_processed.pop_first();
->>>>>>> 2329271b
                     }
                 }
                 None => {
@@ -255,8 +227,10 @@
             let (processed_block_sender, mut processed_block_reciever) =
                 tokio::sync::mpsc::channel::<ProducedBlock>(10); // experiemental
 
-            let (block_meta_sender_confirmed, mut block_meta_reciever_confirmed) = tokio::sync::mpsc::channel::<BlockMeta>(10);
-            let (block_meta_sender_finalized, mut block_meta_reciever_finalized) = tokio::sync::mpsc::channel::<BlockMeta>(10);
+            let (block_meta_sender_confirmed, mut block_meta_reciever_confirmed) =
+                tokio::sync::mpsc::channel::<BlockMeta>(10);
+            let (block_meta_sender_finalized, mut block_meta_reciever_finalized) =
+                tokio::sync::mpsc::channel::<BlockMeta>(10);
 
             let processed_block_sender = processed_block_sender.clone();
             reconnect_attempts += 1;
@@ -274,9 +248,17 @@
                 create_grpc_multiplex_processed_block_stream(&grpc_sources, processed_block_sender);
             task_list.extend(processed_blocks_tasks);
 
-            let jh_meta_task_confirmed = create_grpc_multiplex_block_meta_task(&grpc_sources, block_meta_sender_confirmed, CommitmentConfig::confirmed());
+            let jh_meta_task_confirmed = create_grpc_multiplex_block_meta_task(
+                &grpc_sources,
+                block_meta_sender_confirmed,
+                CommitmentConfig::confirmed(),
+            );
             task_list.extend(jh_meta_task_confirmed);
-            let jh_meta_task_finalized = create_grpc_multiplex_block_meta_task(&grpc_sources, block_meta_sender_finalized, CommitmentConfig::finalized());
+            let jh_meta_task_finalized = create_grpc_multiplex_block_meta_task(
+                &grpc_sources,
+                block_meta_sender_finalized,
+                CommitmentConfig::finalized(),
+            );
             task_list.extend(jh_meta_task_finalized);
 
             // let confirmed_blockmeta_stream = create_grpc_multiplex_block_meta_stream(
@@ -292,7 +274,7 @@
             // this map consumes sigificant amount of memory constrainted by CLEANUP_SLOTS_BEHIND_FINALIZED
             let mut recent_processed_blocks = HashMap::<String, ProducedBlock>::new();
             // both streams support backpressure, see log:
-            // grpc_subscription_autoreconnect_tasks: downstream receiver did not pick put message for 500ms - keep waiting
+            // grpc_subscription_autoreconnect_tasks: downstream receiver did not pick ut message for 500ms - keep waiting
             // let mut confirmed_blockmeta_stream = std::pin::pin!(confirmed_blockmeta_stream);
             // let mut finalized_blockmeta_stream = std::pin::pin!(finalized_blockmeta_stream);
 
