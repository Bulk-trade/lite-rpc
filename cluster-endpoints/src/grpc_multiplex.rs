--- conflicted
+++ resolved
@@ -10,15 +10,10 @@
 use solana_sdk::clock::Slot;
 use solana_sdk::commitment_config::CommitmentConfig;
 
-<<<<<<< HEAD
-use std::collections::{BTreeSet, HashMap, HashSet};
+use std::collections::{BTreeSet, HashSet};
 use std::sync::Arc;
 use std::time::{Duration, Instant};
-=======
-use std::collections::{BTreeSet, HashSet};
-use std::time::Duration;
 use debug_collections::hashmap_wrapped::HashMap;
->>>>>>> c46a0794
 use tokio::sync::broadcast::Receiver;
 use tokio::task::AbortHandle;
 use tokio::time::sleep;
@@ -258,11 +253,7 @@
 
             // by blockhash
             // this map consumes sigificant amount of memory constrainted by CLEANUP_SLOTS_BEHIND_FINALIZED
-<<<<<<< HEAD
-            let mut recent_processed_blocks = HashMap::<String, ProducedBlockShared>::new();
-=======
-            let mut recent_processed_blocks = HashMap::<String, ProducedBlock>::new_with_warn_threshold(3);
->>>>>>> c46a0794
+            let mut recent_processed_blocks = HashMap::<String, ProducedBlockShared>::new_with_warn_threshold(3);
 
             let mut cleanup_tick = tokio::time::interval(Duration::from_secs(5));
             let mut last_finalized_slot: Slot = 0;
@@ -487,15 +478,12 @@
     match update.update_oneof {
         Some(UpdateOneof::Block(update_block_message)) => {
             let started_at = std::time::Instant::now();
-<<<<<<< HEAD
             let block = Arc::new(from_grpc_block_update(update_block_message, commitment_config));
             debug!(
                 "MAPPING block from yellowstone with {} txs update took {:?}",
                 block.transactions.len(),
                 started_at.elapsed()
             );
-=======
-            let block = from_grpc_block_update(update_block_message, commitment_config);
             debug!("MAPPING block from yellowstone with {} txs update took {:?}",
                 block.transactions.len(),
                 started_at.elapsed());
@@ -503,8 +491,6 @@
             // debug!("SLEEP+MAPPING block from yellowstone with {} txs took {:?}",
             //     block.transactions.len(),
             //     started_at.elapsed());
-
->>>>>>> c46a0794
             Some((block.slot, block))
         }
         _ => None,
