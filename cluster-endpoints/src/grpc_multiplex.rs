--- conflicted
+++ resolved
@@ -372,12 +372,8 @@
                                 }
                             } else if startup_completed {
                                 // this warning is ok for first few blocks when we start lrpc
-<<<<<<< HEAD
                                 log::warn!("finalized blockinfo received for blockhash {} which was never seen or already emitted", blockhash);
-=======
-                                log::warn!("finalized block meta received for blockhash {} which was never seen or already emitted", blockhash);
                                 finalized_block_not_yet_processed.insert(blockhash);
->>>>>>> defdc20d
                             }
                         },
                     _ = cleanup_tick.tick() => {
