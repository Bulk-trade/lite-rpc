--- conflicted
+++ resolved
@@ -1,11 +1,7 @@
-<<<<<<< HEAD
-use solana_lite_rpc_core::types::{BlockStream, ClusterInfoStream, SlotStream, VoteAccountStream};
-=======
 use solana_lite_rpc_core::{
     structures::account_data::AccountStream,
     types::{BlockStream, ClusterInfoStream, SlotStream, VoteAccountStream},
 };
->>>>>>> 855c0190
 
 /// subscribers to broadcast channels should assume that channels are not getting closed unless the system is shutting down
 pub struct EndpointStreaming {
