--- conflicted
+++ resolved
@@ -10,7 +10,7 @@
     str::FromStr,
     sync::Mutex,
     thread::{Builder, JoinHandle},
-    time::Duration,
+    time::{Duration, Instant},
 };
 
 use crate::context::{
@@ -234,11 +234,7 @@
 
     fn process_block(
         reciever: Receiver<RpcResponse<RpcBlockUpdate>>,
-<<<<<<< HEAD
-        signature_status: &DashMap<String, Option<SignatureStatus>>,
-=======
         signature_status: &DashMap<String, SignatureStatus>,
->>>>>>> 17294a00
         commitment: CommitmentLevel,
         notification_sender: &crossbeam_channel::Sender<NotificationType>,
         block_information: &BlockInformation,
@@ -304,15 +300,12 @@
                                                 e.to_string()
                                             );
                                         }
-<<<<<<< HEAD
-
-                                        x.insert(Some(SignatureStatus {
-                                            commitment_level: commitment,
-                                            transaction_error: transaction_error,
-                                        }));
-=======
-                                        x.insert(SignatureStatus::new_from_commitment(commitment));
->>>>>>> 17294a00
+
+                                        x.insert(SignatureStatus {
+                                            status: Some(commitment),
+                                            error: transaction_error,
+                                            created: Instant::now(),
+                                        });
                                     }
                                     dashmap::mapref::entry::Entry::Vacant(_x) => {
                                         // do nothing transaction not sent by lite rpc
@@ -571,19 +564,11 @@
                 .update_confirm_transaction_counter();
 
             match k_value {
-<<<<<<< HEAD
                 Some(value) => match value.clone() {
                     Some(signature_status) => {
                         let commitment = signature_status.commitment_level;
                         let commitment_matches = if commitment.eq(&CommitmentLevel::Finalized) {
                             commitment.eq(&CommitmentLevel::Finalized)
-=======
-                Some(value) => match (*value).status {
-                    Some(commitment_for_signature) => Ok(RpcResponse {
-                        context: RpcResponseContext::new(slot),
-                        value: if commitment.eq(&CommitmentLevel::Finalized) {
-                            commitment_for_signature.eq(&CommitmentLevel::Finalized)
->>>>>>> 17294a00
                         } else {
                             commitment.eq(&CommitmentLevel::Finalized)
                                 || commitment.eq(&CommitmentLevel::Confirmed)
@@ -635,11 +620,7 @@
                     let singature_status = meta.context.signature_status.get(x);
                     let k_value = singature_status;
                     match k_value {
-<<<<<<< HEAD
                         Some(value) => match value.clone() {
-=======
-                        Some(value) => match (*value).status {
->>>>>>> 17294a00
                             Some(commitment_for_signature) => {
                                 let slot = meta
                                     .context
