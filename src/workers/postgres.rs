use std::{sync::Arc, time::Duration};
<<<<<<< HEAD

use anyhow::{bail, Context};

=======

use anyhow::{bail, Context};
>>>>>>> abd4e269
use log::{info, warn};
use postgres_native_tls::MakeTlsConnector;

use prometheus::{core::GenericGauge, opts, register_int_gauge};
use tokio::{
    sync::{
        mpsc::{UnboundedReceiver, UnboundedSender},
        RwLock, RwLockReadGuard,
    },
    task::JoinHandle,
};
use tokio_postgres::{types::ToSql, Client, Statement};

use native_tls::{Certificate, Identity, TlsConnector};

use crate::{
    batcher::{Batcher, BatcherStrategy},
    encoding::BinaryEncoding,
};

lazy_static::lazy_static! {
    pub static ref MESSAGES_IN_POSTGRES_CHANNEL: GenericGauge<prometheus::core::AtomicI64> = register_int_gauge!(opts!("literpc_messages_in_postgres", "Number of messages in postgres")).unwrap();
}

const MAX_BATCH_SIZE: usize = 15;

#[derive(Debug)]
pub struct PostgresTx {
    pub signature: String,
    pub recent_slot: i64,
    pub forwarded_slot: i64,
    pub processed_slot: Option<i64>,
    pub cu_consumed: Option<i64>,
    pub cu_requested: Option<i64>,
    pub quic_response: i16,
}

#[derive(Debug)]
pub struct PostgresUpdateTx {
    pub processed_slot: i64,
    pub cu_consumed: Option<i64>,
    pub cu_requested: Option<i64>,
}

#[derive(Debug)]
pub struct PostgresBlock {
    pub slot: i64,
    pub leader_id: i64,
    pub parent_slot: i64,
}

#[derive(Debug)]
pub struct PostgreAccountAddr {
    pub id: u32,
    pub addr: String,
}

#[derive(Debug)]
pub enum PostgresMsg {
    PostgresTx(Vec<PostgresTx>),
    PostgresBlock(PostgresBlock),
    PostgreAccountAddr(PostgreAccountAddr),
    PostgresUpdateTx(PostgresUpdateTx, String),
}

pub type PostgresMpscRecv = UnboundedReceiver<PostgresMsg>;
pub type PostgresMpscSend = UnboundedSender<PostgresMsg>;

pub struct PostgresSession {
    client: Client,
    update_tx_statement: Statement,
}

impl PostgresSession {
    pub async fn new() -> anyhow::Result<Self> {
        let ca_pem_b64 = std::env::var("CA_PEM_B64").context("env CA_PEM_B64 not found")?;
        let client_pks_b64 =
            std::env::var("CLIENT_PKS_B64").context("env CLIENT_PKS_B64 not found")?;
        let client_pks_password =
            std::env::var("CLIENT_PKS_PASS").context("env CLIENT_PKS_PASS not found")?;
        let pg_config = std::env::var("PG_CONFIG").context("env PG_CONFIG not found")?;

        let ca_pem = BinaryEncoding::Base64
            .decode(ca_pem_b64)
            .context("ca pem decode")?;

        let client_pks = BinaryEncoding::Base64
            .decode(client_pks_b64)
            .context("client pks decode")?;

        let connector = TlsConnector::builder()
            .add_root_certificate(Certificate::from_pem(&ca_pem)?)
            .identity(Identity::from_pkcs12(&client_pks, &client_pks_password).context("Identity")?)
            .danger_accept_invalid_hostnames(true)
            .danger_accept_invalid_certs(true)
            .build()?;

        let connector = MakeTlsConnector::new(connector);
        let (client, connection) = tokio_postgres::connect(&pg_config, connector.clone()).await?;

        tokio::spawn(async move {
            if let Err(err) = connection.await {
                log::error!("Connection to Postgres broke {err:?}");
            };
        });

        let update_tx_statement = client
            .prepare(
                r#"
                UPDATE lite_rpc.txs 
                SET processed_slot = $1, cu_consumed = $2, cu_requested = $3
                WHERE signature = $4
            "#,
            )
            .await?;

        Ok(Self {
            client,
            update_tx_statement,
        })
    }

    pub fn multiline_query(query: &mut String, args: usize, rows: usize) {
        let mut arg_index = 1usize;
        for _ in 0..rows {
            query.push('(');

            for i in 0..args {
                query.push_str(&format!("${arg_index}"));
                arg_index += 1;
                if i != (args - 1) {
                    query.push(',');
                }
            }

            query.push(')');
        }
    }

    pub async fn send_txs(&self, txs: &[PostgresTx]) -> anyhow::Result<()> {
        const NUMBER_OF_ARGS: usize = 7;

        let mut args: Vec<&(dyn ToSql + Sync)> = Vec::with_capacity(NUMBER_OF_ARGS * txs.len());

        for tx in txs.iter() {
            let PostgresTx {
                signature,
                recent_slot,
                forwarded_slot,
                processed_slot,
                cu_consumed,
                cu_requested,
                quic_response,
            } = tx;

            args.push(signature);
            args.push(recent_slot);
            args.push(forwarded_slot);
            args.push(processed_slot);
            args.push(cu_consumed);
            args.push(cu_requested);
            args.push(quic_response);
        }

        let mut query = String::from(
            r#"
                INSERT INTO lite_rpc.Txs 
                (signature, recent_slot, forwarded_slot, processed_slot, cu_consumed, cu_requested, quic_response)
                VALUES
            "#,
        );

        Self::multiline_query(&mut query, NUMBER_OF_ARGS, txs.len());

        self.client.execute(&query, &args).await?;

        Ok(())
    }

    pub async fn send_blocks(&self, blocks: &[PostgresBlock]) -> anyhow::Result<()> {
        const NUMBER_OF_ARGS: usize = 3;

        let mut args: Vec<&(dyn ToSql + Sync)> = Vec::with_capacity(NUMBER_OF_ARGS * blocks.len());

        for block in blocks.iter() {
            let PostgresBlock {
                slot,
                leader_id,
                parent_slot,
            } = block;

            args.push(slot);
            args.push(leader_id);
            args.push(parent_slot);
        }

        let mut query = String::from(
            r#"
                INSERT INTO lite_rpc.Blocks 
                (slot, leader_id, parent_slot)
                VALUES
            "#,
        );

        Self::multiline_query(&mut query, NUMBER_OF_ARGS, blocks.len());

        self.client.execute(&query, &args).await?;

        Ok(())
    }

    pub async fn update_tx(&self, tx: PostgresUpdateTx, signature: &str) -> anyhow::Result<()> {
        let PostgresUpdateTx {
            processed_slot,
            cu_consumed,
            cu_requested,
        } = tx;

        self.client
            .execute(
                &self.update_tx_statement,
                &[&processed_slot, &cu_consumed, &cu_requested, &signature],
            )
            .await?;

        Ok(())
    }
}

pub struct Postgres {
    session: Arc<RwLock<PostgresSession>>,
}

impl Postgres {
    /// # Return
    /// (connection join handle, Self)
    ///
    /// returned join handle is required to be polled
    pub async fn new() -> anyhow::Result<Self> {
        let session = PostgresSession::new().await?;
        let session = Arc::new(RwLock::new(session));

        Ok(Self { session })
    }

    async fn get_session(&mut self) -> anyhow::Result<RwLockReadGuard<PostgresSession>> {
        if self.session.read().await.client.is_closed() {
            *self.session.write().await = PostgresSession::new().await?;
        }

        Ok(self.session.read().await)
    }

    pub fn start(mut self, mut recv: PostgresMpscRecv) -> JoinHandle<anyhow::Result<()>> {
        tokio::spawn(async move {
            info!("Writing to postgres");

<<<<<<< HEAD
            let mut tx_que = Vec::<PostgresTx>::new();
            let mut block_que = Vec::new();

            loop {
                let msg = recv.try_recv();
=======
            while let Some(msg) = recv.recv().await {
>>>>>>> abd4e269
                let Ok(session) = self.get_session().await else {
                    const TIME_OUT:Duration = Duration::from_millis(1000);
                    warn!("Unable to get postgres session. Retrying in {TIME_OUT:?}");
                    tokio::time::sleep(TIME_OUT).await;
<<<<<<< HEAD
=======
                    continue;
                };

                MESSAGES_IN_POSTGRES_CHANNEL.dec();

                let Err(err) = (
                    match msg {
                    PostgresMsg::PostgresTx(tx) => session.send_tx(tx).await,
                    PostgresMsg::PostgresUpdateTx(tx, sig) => session.update_tx(tx, &sig).await,
                    PostgresMsg::PostgresBlock(block) => session.send_block(block).await,
                    PostgresMsg::PostgreAccountAddr(_) => todo!(),
                } ) else {
>>>>>>> abd4e269
                    continue;
                };

                match msg {
                    Ok(msg) => {
                        MESSAGES_IN_POSTGRES_CHANNEL.dec();

                        match msg {
                            PostgresMsg::PostgresTx(mut tx) => tx_que.append(&mut tx),
                            PostgresMsg::PostgresBlock(block) => block_que.push(block),
                            PostgresMsg::PostgresUpdateTx(tx, sig) => {
                                if let Err(err) = session.update_tx(tx, &sig).await {
                                    warn!("Error updating tx in postgres {err:?}");
                                }
                            }
                            PostgresMsg::PostgreAccountAddr(_) => todo!(),
                        }
                    }
                    Err(tokio::sync::mpsc::error::TryRecvError::Empty) => (),
                    Err(tokio::sync::mpsc::error::TryRecvError::Disconnected) => {
                        bail!("Postgres channel broke")
                    }
                }

                {
                    let mut batcher =
                        Batcher::new(&mut tx_que, MAX_BATCH_SIZE, BatcherStrategy::Start);

                    while let Some(txs) = batcher.next_batch() {
                        if let Err(err) = session.send_txs(txs).await {
                            warn!("Error sending tx batch to postgres {err:?}");
                        }
                    }
                }

                {
                    let mut batcher =
                        Batcher::new(&mut block_que, MAX_BATCH_SIZE, BatcherStrategy::Start);

                    while let Some(txs) = batcher.next_batch() {
                        if let Err(err) = session.send_blocks(txs).await {
                            warn!("Error sending block batch to postgres {err:?}");
                        }
                    }
                }
            }
        })
    }
}

#[test]
fn multiline_query_test() {
    let mut query = String::new();

    PostgresSession::multiline_query(&mut query, 3, 2);
    assert_eq!(query, "($1,$2,$3)($4,$5,$6)");
}<|MERGE_RESOLUTION|>--- conflicted
+++ resolved
@@ -1,14 +1,7 @@
-use std::{sync::Arc, time::Duration};
-<<<<<<< HEAD
-
 use anyhow::{bail, Context};
-
-=======
-
-use anyhow::{bail, Context};
->>>>>>> abd4e269
 use log::{info, warn};
 use postgres_native_tls::MakeTlsConnector;
+use std::{sync::Arc, time::Duration};
 
 use prometheus::{core::GenericGauge, opts, register_int_gauge};
 use tokio::{
@@ -264,34 +257,15 @@
         tokio::spawn(async move {
             info!("Writing to postgres");
 
-<<<<<<< HEAD
             let mut tx_que = Vec::<PostgresTx>::new();
             let mut block_que = Vec::new();
 
             loop {
                 let msg = recv.try_recv();
-=======
-            while let Some(msg) = recv.recv().await {
->>>>>>> abd4e269
                 let Ok(session) = self.get_session().await else {
                     const TIME_OUT:Duration = Duration::from_millis(1000);
                     warn!("Unable to get postgres session. Retrying in {TIME_OUT:?}");
                     tokio::time::sleep(TIME_OUT).await;
-<<<<<<< HEAD
-=======
-                    continue;
-                };
-
-                MESSAGES_IN_POSTGRES_CHANNEL.dec();
-
-                let Err(err) = (
-                    match msg {
-                    PostgresMsg::PostgresTx(tx) => session.send_tx(tx).await,
-                    PostgresMsg::PostgresUpdateTx(tx, sig) => session.update_tx(tx, &sig).await,
-                    PostgresMsg::PostgresBlock(block) => session.send_block(block).await,
-                    PostgresMsg::PostgreAccountAddr(_) => todo!(),
-                } ) else {
->>>>>>> abd4e269
                     continue;
                 };
 
