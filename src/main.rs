use std::time::Duration;

use anyhow::bail;
use clap::Parser;
use dotenv::dotenv;
use lite_rpc::{bridge::LiteBridge, cli::Args};
use log::info;
use solana_sdk::signature::Keypair;
use std::env;

async fn get_identity_keypair(identity_from_cli: &String) -> Keypair {
    if let Ok(identity_env_var) = env::var("IDENTITY") {
        if let Ok(identity_bytes) = serde_json::from_str::<Vec<u8>>(identity_env_var.as_str()) {
            Keypair::from_bytes(identity_bytes.as_slice()).unwrap()
        } else {
            // must be a file
            let identity_file = tokio::fs::read_to_string(identity_env_var.as_str())
                .await
                .expect("Cannot find the identity file provided");
            let identity_bytes: Vec<u8> = serde_json::from_str(&identity_file).unwrap();
            Keypair::from_bytes(identity_bytes.as_slice()).unwrap()
        }
    } else if identity_from_cli.is_empty() {
        Keypair::new()
    } else {
        let identity_file = tokio::fs::read_to_string(identity_from_cli.as_str())
            .await
            .expect("Cannot find the identity file provided");
        let identity_bytes: Vec<u8> = serde_json::from_str(&identity_file).unwrap();
        Keypair::from_bytes(identity_bytes.as_slice()).unwrap()
    }
}

#[tokio::main(flavor = "multi_thread", worker_threads = 16)]
pub async fn main() -> anyhow::Result<()> {
    tracing_subscriber::fmt::init();

    let Args {
        rpc_addr,
        ws_addr,
        lite_rpc_ws_addr,
        lite_rpc_http_addr,
        clean_interval_ms,
        fanout_size,
        enable_postgres,
        prometheus_addr,
        identity_keypair,
        maximum_retries_per_tx,
        transaction_retry_after_secs,
    } = Args::parse();

    dotenv().ok();

    let identity = get_identity_keypair(&identity_keypair).await;

    let clean_interval_ms = Duration::from_millis(clean_interval_ms);
<<<<<<< HEAD
    let retry_after = Duration::from_secs(transaction_retry_after_secs);
    let enable_postgres = enable_postgres || if let Ok(enable_postgres_env_var) = env::var("PG_ENABLED") { 
        enable_postgres_env_var != "false"
    } else {
        false
    };
=======
>>>>>>> b3a5622b

    let retry_after = Duration::from_secs(transaction_retry_after_secs);
    let light_bridge = LiteBridge::new(
        rpc_addr,
        ws_addr,
        fanout_size,
        identity,
        retry_after,
        maximum_retries_per_tx,
    )
    .await?;

    let services = light_bridge
        .start_services(
            lite_rpc_http_addr,
            lite_rpc_ws_addr,
            clean_interval_ms,
            enable_postgres,
            prometheus_addr,
        )
        .await?;

    let services = futures::future::try_join_all(services);

    let ctrl_c_signal = tokio::signal::ctrl_c();

    tokio::select! {
        _ = services => {
            bail!("Services quit unexpectedly");
        }
        _ = ctrl_c_signal => {
            info!("Received ctrl+c signal");
            Ok(())
        }
    }
}<|MERGE_RESOLUTION|>--- conflicted
+++ resolved
@@ -54,15 +54,12 @@
     let identity = get_identity_keypair(&identity_keypair).await;
 
     let clean_interval_ms = Duration::from_millis(clean_interval_ms);
-<<<<<<< HEAD
-    let retry_after = Duration::from_secs(transaction_retry_after_secs);
+
     let enable_postgres = enable_postgres || if let Ok(enable_postgres_env_var) = env::var("PG_ENABLED") { 
         enable_postgres_env_var != "false"
     } else {
         false
     };
-=======
->>>>>>> b3a5622b
 
     let retry_after = Duration::from_secs(transaction_retry_after_secs);
     let light_bridge = LiteBridge::new(
