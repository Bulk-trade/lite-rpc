--- conflicted
+++ resolved
@@ -57,21 +57,11 @@
         &self,
         sent_transaction_info: &SentTransactionInfo,
     ) -> bool {
-<<<<<<< HEAD
-        let last_block = self
-            .block_information_store
-            .get_latest_block_info(CommitmentConfig::processed())
-            .await;
-        self.txs
-            .is_transaction_confirmed(&sent_transaction_info.signature)
-            || last_block.block_height > sent_transaction_info.last_valid_block_height
-=======
         let last_block_height = self.block_information_store.get_last_blockheight();
         last_block_height > sent_transaction_info.last_valid_block_height
             || self
                 .txs
                 .is_transaction_confirmed(&sent_transaction_info.signature)
->>>>>>> f0442ce5
     }
 
     pub async fn get_current_epoch(&self, commitment: CommitmentConfig) -> Epoch {
